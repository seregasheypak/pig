/*
 * Licensed to the Apache Software Foundation (ASF) under one
 * or more contributor license agreements.  See the NOTICE file
 * distributed with this work for additional information
 * regarding copyright ownership.  The ASF licenses this file
 * to you under the Apache License, Version 2.0 (the
 * "License"); you may not use this file except in compliance
 * with the License.  You may obtain a copy of the License at
 *
 *     http://www.apache.org/licenses/LICENSE-2.0
 *
 * Unless required by applicable law or agreed to in writing, software
 * distributed under the License is distributed on an "AS IS" BASIS,
 * WITHOUT WARRANTIES OR CONDITIONS OF ANY KIND, either express or implied.
 * See the License for the specific language governing permissions and
 * limitations under the License.
 */

package org.apache.pig.data;

import java.io.DataInput;
import java.io.DataOutput;
import java.io.IOException;
import java.util.Iterator;

import org.apache.pig.PigException;
import org.apache.pig.backend.executionengine.ExecException;
<<<<<<< HEAD
import org.apache.pig.backend.hadoop.executionengine.physicalLayer.relationalOperators.LitePackager;
=======
import org.apache.pig.backend.hadoop.executionengine.physicalLayer.relationalOperators.Packager;
>>>>>>> c6ef72c7
import org.apache.pig.impl.io.NullableTuple;
import org.apache.pig.impl.io.PigNullableWritable;

/**
<<<<<<< HEAD
 * This bag is specifically created for use by POPackageLite. So it has three
 * properties, the NullableTuple iterator, the key (Object) and the keyInfo
 * (Map<Integer, Pair<Boolean, Map<Integer, Integer>>>) all three
 * of which are required in the constructor call. This bag does not store
 * the tuples in memory, but has access to an iterator typically provided by
 * Hadoop. Use this when you already have an iterator over tuples and do not
 * want to copy over again to a new bag.
=======
 * This bag does not store the tuples in memory, but has access to an iterator
 * typically provided by Hadoop. Use this when you already have an iterator over
 * tuples and do not want to copy over again to a new bag.
>>>>>>> c6ef72c7
 */
public class ReadOnceBag implements DataBag {

    // The Packager that created this
<<<<<<< HEAD
    LitePackager pkgr;

    //The iterator of Tuples. Marked transient because we will never serialize this.
    transient Iterator<NullableTuple> tupIter;

=======
    protected Packager pkgr;
    
    //The iterator of Tuples. Marked transient because we will never serialize this.
    protected transient Iterator<NullableTuple> tupIter;
    
>>>>>>> c6ef72c7
    // The key being worked on
    protected PigNullableWritable keyWritable;

    /**
     *
     */
    private static final long serialVersionUID = 2L;

    /**
     * This constructor creates a bag out of an existing iterator
     * of tuples by taking ownership of the iterator and NOT
     * copying the elements of the iterator.
     * @param pkg POPackageLite
     * @param tupIter Iterator<NullableTuple>
     * @param key Object
     */
<<<<<<< HEAD
    public ReadOnceBag(LitePackager pkgr, Iterator<NullableTuple> tupIter,
            Object key) {
=======
    public ReadOnceBag(Packager pkgr, Iterator<NullableTuple> tupIter,
            PigNullableWritable keyWritable) {
>>>>>>> c6ef72c7
        this.pkgr = pkgr;
        this.tupIter = tupIter;
        this.keyWritable = keyWritable;
    }

    /* (non-Javadoc)
     * @see org.apache.pig.impl.util.Spillable#getMemorySize()
     */
    @Override
    public long getMemorySize() {
        return 0;
    }

    /* (non-Javadoc)
     * @see org.apache.pig.impl.util.Spillable#spill()

     */
    @Override
    public long spill() {
        throw new RuntimeException("ReadOnceBag does not support spill operation");
    }

    /* (non-Javadoc)
     * @see org.apache.pig.data.DataBag#add(org.apache.pig.data.Tuple)
     */
    @Override
    public void add(Tuple t) {
        throw new RuntimeException("ReadOnceBag does not support add operation");
    }

    /* (non-Javadoc)
     * @see org.apache.pig.data.DataBag#addAll(org.apache.pig.data.DataBag)
     */
    @Override
    public void addAll(DataBag b) {
        throw new RuntimeException("ReadOnceBag does not support addAll operation");
    }

    /* (non-Javadoc)
     * @see org.apache.pig.data.DataBag#clear()
     */
    @Override
    public void clear() {
        throw new RuntimeException("ReadOnceBag does not support clear operation");
    }

    /* (non-Javadoc)
     * @see org.apache.pig.data.DataBag#isDistinct()
     */
    @Override
    public boolean isDistinct() {
        throw new RuntimeException("ReadOnceBag does not support isDistinct operation");
    }

    /* (non-Javadoc)
     * @see org.apache.pig.data.DataBag#isSorted()
     */
    @Override
    public boolean isSorted() {
        throw new RuntimeException("ReadOnceBag does not support isSorted operation");
    }

    /* (non-Javadoc)
     * @see org.apache.pig.data.DataBag#iterator()
     */
    @Override
    public Iterator<Tuple> iterator() {
        return new ReadOnceBagIterator();
    }

    /* (non-Javadoc)
     * @see org.apache.pig.data.DataBag#markStale(boolean)
     */
    @Override
    public void markStale(boolean stale) {
        throw new RuntimeException("ReadOnceBag does not support markStale operation");
    }

    /* (non-Javadoc)
     * @see org.apache.pig.data.DataBag#size()
     */
    @Override
    public long size() {
        throw new RuntimeException("ReadOnceBag does not support size operation");
    }

    /* (non-Javadoc)
     * @see org.apache.hadoop.io.Writable#readFields(java.io.DataInput)
     */
    @Override
    public void readFields(DataInput in) throws IOException {
        throw new RuntimeException("ReadOnceBag does not support readFields operation");
    }

    /* (non-Javadoc)
     * @see org.apache.hadoop.io.Writable#write(java.io.DataOutput)
     */
    @Override
    public void write(DataOutput out) throws IOException {
        int errCode = 2142;
        String msg = "ReadOnceBag should never be serialized.";
        throw new ExecException(msg, errCode, PigException.BUG);
    }

    /* (non-Javadoc)
     * @see java.lang.Comparable#compareTo(java.lang.Object)
     * This has to be defined since DataBag implements
     * Comparable although, in this case we cannot really compare.
     */
    @Override
    public int compareTo(Object o) {
        throw new RuntimeException("ReadOnceBags cannot be compared");
    }

    @Override
    public boolean equals(Object other) {
        if (other instanceof ReadOnceBag) {
            if (pkgr.getKeyTuple()) {
                if (tupIter == ((ReadOnceBag) other).tupIter
                        && pkgr.getKeyTuple() == ((ReadOnceBag) other).pkgr
                                .getKeyTuple()
                        && pkgr.getKeyAsTuple().equals(
                                ((ReadOnceBag) other).pkgr.getKeyAsTuple())) {
                    return true;
                } else {
                    return false;
                }
            } else {
                if (tupIter == ((ReadOnceBag) other).tupIter
                        && pkgr.getKey().equals(
                                ((ReadOnceBag) other).pkgr.getKey())) {
                    return true;
                } else {
                    return false;
                }
            }
        }
        return false;
    }

    @Override
    public int hashCode() {
<<<<<<< HEAD
        int hash = 7;
=======
    	int hash = 7;
>>>>>>> c6ef72c7
        if (pkgr.getKeyTuple())
        {
            hash = hash * 31 + pkgr.getKeyAsTuple().hashCode();
        }
        else
        {
            hash = hash * 31 + pkgr.getKey().hashCode();
        }
        return hash;
    }

    protected class ReadOnceBagIterator implements Iterator<Tuple>
    {
        /* (non-Javadoc)
         * @see java.util.Iterator#hasNext()
         */
        @Override
        public boolean hasNext() {
            return tupIter.hasNext();
        }

        /* (non-Javadoc)
         * @see java.util.Iterator#next()
         */
        @Override
        public Tuple next() {
            NullableTuple ntup = tupIter.next();
            int index = ntup.getIndex();
            Tuple ret = null;
            try {
<<<<<<< HEAD
                ret = pkgr.getValueTuple(key, ntup, index);
=======
                ret = pkgr.getValueTuple(keyWritable, ntup, index);
>>>>>>> c6ef72c7
            } catch (ExecException e)
            {
                throw new RuntimeException("ReadOnceBag failed to get value tuple : "+e.toString());
            }
            return ret;
        }

        /* (non-Javadoc)
         * @see java.util.Iterator#remove()
         */
        @Override
        public void remove() {
            throw new RuntimeException("ReadOnceBag.iterator().remove() is not allowed");
        }
    }
}
<|MERGE_RESOLUTION|>--- conflicted
+++ resolved
@@ -25,45 +25,23 @@
 
 import org.apache.pig.PigException;
 import org.apache.pig.backend.executionengine.ExecException;
-<<<<<<< HEAD
-import org.apache.pig.backend.hadoop.executionengine.physicalLayer.relationalOperators.LitePackager;
-=======
 import org.apache.pig.backend.hadoop.executionengine.physicalLayer.relationalOperators.Packager;
->>>>>>> c6ef72c7
 import org.apache.pig.impl.io.NullableTuple;
 import org.apache.pig.impl.io.PigNullableWritable;
 
 /**
-<<<<<<< HEAD
- * This bag is specifically created for use by POPackageLite. So it has three
- * properties, the NullableTuple iterator, the key (Object) and the keyInfo
- * (Map<Integer, Pair<Boolean, Map<Integer, Integer>>>) all three
- * of which are required in the constructor call. This bag does not store
- * the tuples in memory, but has access to an iterator typically provided by
- * Hadoop. Use this when you already have an iterator over tuples and do not
- * want to copy over again to a new bag.
-=======
  * This bag does not store the tuples in memory, but has access to an iterator
  * typically provided by Hadoop. Use this when you already have an iterator over
  * tuples and do not want to copy over again to a new bag.
->>>>>>> c6ef72c7
  */
 public class ReadOnceBag implements DataBag {
 
     // The Packager that created this
-<<<<<<< HEAD
-    LitePackager pkgr;
-
-    //The iterator of Tuples. Marked transient because we will never serialize this.
-    transient Iterator<NullableTuple> tupIter;
-
-=======
     protected Packager pkgr;
-    
+
     //The iterator of Tuples. Marked transient because we will never serialize this.
     protected transient Iterator<NullableTuple> tupIter;
-    
->>>>>>> c6ef72c7
+
     // The key being worked on
     protected PigNullableWritable keyWritable;
 
@@ -80,13 +58,8 @@
      * @param tupIter Iterator<NullableTuple>
      * @param key Object
      */
-<<<<<<< HEAD
-    public ReadOnceBag(LitePackager pkgr, Iterator<NullableTuple> tupIter,
-            Object key) {
-=======
     public ReadOnceBag(Packager pkgr, Iterator<NullableTuple> tupIter,
             PigNullableWritable keyWritable) {
->>>>>>> c6ef72c7
         this.pkgr = pkgr;
         this.tupIter = tupIter;
         this.keyWritable = keyWritable;
@@ -229,11 +202,7 @@
 
     @Override
     public int hashCode() {
-<<<<<<< HEAD
         int hash = 7;
-=======
-    	int hash = 7;
->>>>>>> c6ef72c7
         if (pkgr.getKeyTuple())
         {
             hash = hash * 31 + pkgr.getKeyAsTuple().hashCode();
@@ -264,11 +233,7 @@
             int index = ntup.getIndex();
             Tuple ret = null;
             try {
-<<<<<<< HEAD
-                ret = pkgr.getValueTuple(key, ntup, index);
-=======
                 ret = pkgr.getValueTuple(keyWritable, ntup, index);
->>>>>>> c6ef72c7
             } catch (ExecException e)
             {
                 throw new RuntimeException("ReadOnceBag failed to get value tuple : "+e.toString());
