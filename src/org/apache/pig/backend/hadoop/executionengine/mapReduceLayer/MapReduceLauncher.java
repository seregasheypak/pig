/*
 * Licensed to the Apache Software Foundation (ASF) under one
 * or more contributor license agreements.  See the NOTICE file
 * distributed with this work for additional information
 * regarding copyright ownership.  The ASF licenses this file
 * to you under the Apache License, Version 2.0 (the
 * "License"); you may not use this file except in compliance
 * with the License.  You may obtain a copy of the License at
 *
 *     http://www.apache.org/licenses/LICENSE-2.0
 *
 * Unless required by applicable law or agreed to in writing, software
 * distributed under the License is distributed on an "AS IS" BASIS,
 * WITHOUT WARRANTIES OR CONDITIONS OF ANY KIND, either express or implied.
 * See the License for the specific language governing permissions and
 * limitations under the License.
 */
package org.apache.pig.backend.hadoop.executionengine.mapReduceLayer;

import java.io.IOException;
import java.io.PrintStream;
import java.util.ArrayList;
import java.util.HashMap;
import java.util.LinkedList;
import java.util.List;
import java.util.Map;
import java.util.Properties;

import javax.xml.parsers.ParserConfigurationException;
import javax.xml.transform.TransformerException;

import org.apache.commons.logging.Log;
import org.apache.commons.logging.LogFactory;
import org.apache.hadoop.conf.Configuration;
import org.apache.hadoop.fs.FileSystem;
import org.apache.hadoop.fs.Path;
import org.apache.hadoop.mapred.Counters;
import org.apache.hadoop.mapred.JobClient;
import org.apache.hadoop.mapred.JobConf;
import org.apache.hadoop.mapred.JobID;
import org.apache.hadoop.mapred.RunningJob;
import org.apache.hadoop.mapred.TaskReport;
import org.apache.hadoop.mapred.jobcontrol.Job;
import org.apache.pig.ExecType;
import org.apache.pig.PigConfiguration;
import org.apache.pig.PigException;
import org.apache.pig.PigRunner.ReturnCode;
import org.apache.pig.PigWarning;
import org.apache.pig.backend.BackendException;
import org.apache.pig.backend.executionengine.ExecException;
import org.apache.pig.backend.hadoop.datastorage.ConfigurationUtil;
<<<<<<< HEAD
import org.apache.pig.backend.hadoop.executionengine.JobCreationException;
=======
import org.apache.pig.backend.hadoop.executionengine.HExecutionEngine;
>>>>>>> 7be8dab4
import org.apache.pig.backend.hadoop.executionengine.Launcher;
import org.apache.pig.backend.hadoop.executionengine.mapReduceLayer.MRCompiler.LastInputStreamingOptimizer;
import org.apache.pig.backend.hadoop.executionengine.mapReduceLayer.plans.DotMRPrinter;
import org.apache.pig.backend.hadoop.executionengine.mapReduceLayer.plans.EndOfAllInputSetter;
import org.apache.pig.backend.hadoop.executionengine.mapReduceLayer.plans.MRIntermediateDataVisitor;
import org.apache.pig.backend.hadoop.executionengine.mapReduceLayer.plans.MROperPlan;
import org.apache.pig.backend.hadoop.executionengine.mapReduceLayer.plans.MRPrinter;
import org.apache.pig.backend.hadoop.executionengine.mapReduceLayer.plans.POPackageAnnotator;
import org.apache.pig.backend.hadoop.executionengine.mapReduceLayer.plans.XMLMRPrinter;
import org.apache.pig.backend.hadoop.executionengine.physicalLayer.plans.PhysicalPlan;
import org.apache.pig.backend.hadoop.executionengine.physicalLayer.relationalOperators.JoinPackager;
import org.apache.pig.backend.hadoop.executionengine.physicalLayer.relationalOperators.POStore;
import org.apache.pig.backend.hadoop.executionengine.shims.HadoopShims;
import org.apache.pig.impl.PigContext;
import org.apache.pig.impl.io.FileLocalizer;
import org.apache.pig.impl.io.FileSpec;
import org.apache.pig.impl.plan.CompilationMessageCollector;
import org.apache.pig.impl.plan.CompilationMessageCollector.MessageType;
import org.apache.pig.impl.plan.PlanException;
import org.apache.pig.impl.plan.VisitorException;
import org.apache.pig.impl.util.ConfigurationValidator;
import org.apache.pig.impl.util.LogUtils;
import org.apache.pig.impl.util.UDFContext;
import org.apache.pig.impl.util.Utils;
import org.apache.pig.tools.pigstats.OutputStats;
import org.apache.pig.tools.pigstats.PigStats;
import org.apache.pig.tools.pigstats.PigStatsUtil;
import org.apache.pig.tools.pigstats.mapreduce.MRPigStatsUtil;
import org.apache.pig.tools.pigstats.mapreduce.MRScriptState;


/**
 * Main class that launches pig for Map Reduce
 *
 */
public class MapReduceLauncher extends Launcher{

    public static final String SUCCEEDED_FILE_NAME = "_SUCCESS";

    public static final String SUCCESSFUL_JOB_OUTPUT_DIR_MARKER =
            "mapreduce.fileoutputcommitter.marksuccessfuljobs";

    private static final Log log = LogFactory.getLog(MapReduceLauncher.class);

    private boolean aggregateWarning = false;

    @Override
    public void kill() {
        try {
            log.debug("Receive kill signal");
            if (jc!=null) {
                for (Job job : jc.getRunningJobs()) {
                    RunningJob runningJob = job.getJobClient().getJob(job.getAssignedJobID());
                    if (runningJob!=null)
                        runningJob.killJob();
                    log.info("Job " + job.getAssignedJobID() + " killed");
                }
            }
        } catch (Exception e) {
            log.warn("Encounter exception on cleanup:" + e);
        }
    }

    @Override
    public void killJob(String jobID, Configuration conf) throws BackendException {
        try {
            if (conf != null) {
                JobConf jobConf = new JobConf(conf);
                JobClient jc = new JobClient(jobConf);
                JobID id = JobID.forName(jobID);
                RunningJob job = jc.getJob(id);
                if (job == null)
                    System.out.println("Job with id " + jobID + " is not active");
                else
                {
                    job.killJob();
                    log.info("Kill " + id + " submitted.");
                }
            }
        } catch (IOException e) {
            throw new BackendException(e);
        }
    }

    /**
     * Get the exception that caused a failure on the backend for a
     * store location (if any).
     */
    public Exception getError(FileSpec spec) {
        return failureMap.get(spec);
    }

    @Override
    public PigStats launchPig(PhysicalPlan php,
            String grpName,
            PigContext pc) throws PlanException,
            VisitorException,
            IOException,
            ExecException,
            JobCreationException,
            Exception {
        long sleepTime = 500;
        aggregateWarning = "true".equalsIgnoreCase(pc.getProperties().getProperty("aggregate.warning"));
        MROperPlan mrp = compile(php, pc);

        ConfigurationValidator.validatePigProperties(pc.getProperties());
        Configuration conf = ConfigurationUtil.toConfiguration(pc.getProperties());

        MRExecutionEngine exe = (MRExecutionEngine) pc.getExecutionEngine();
        Properties defaultProperties = new Properties();
        JobConf defaultJobConf = exe.getLocalConf(defaultProperties);
        Utils.recomputeProperties(defaultJobConf, defaultProperties);

        // This is a generic JobClient for checking progress of the jobs
        JobClient statsJobClient = new JobClient(exe.getJobConf());

        JobControlCompiler jcc = new JobControlCompiler(pc, conf, ConfigurationUtil.toConfiguration(defaultProperties));

        MRScriptState.get().addWorkflowAdjacenciesToConf(mrp, conf);

        // start collecting statistics
        MRPigStatsUtil.startCollection(pc, statsJobClient, jcc, mrp);

        // Find all the intermediate data stores. The plan will be destroyed during compile/execution
        // so this needs to be done before.
        MRIntermediateDataVisitor intermediateVisitor = new MRIntermediateDataVisitor(mrp);
        intermediateVisitor.visit();

        List<Job> failedJobs = new LinkedList<Job>();
        List<NativeMapReduceOper> failedNativeMR = new LinkedList<NativeMapReduceOper>();
        List<Job> completeFailedJobsInThisRun = new LinkedList<Job>();
        List<Job> succJobs = new LinkedList<Job>();
        int totalMRJobs = mrp.size();
        int numMRJobsCompl = 0;
        double lastProg = -1;
        long scriptSubmittedTimestamp = System.currentTimeMillis();

        //create the exception handler for the job control thread
        //and register the handler with the job control thread
        JobControlThreadExceptionHandler jctExceptionHandler = new JobControlThreadExceptionHandler();

        boolean stop_on_failure =
                pc.getProperties().getProperty("stop.on.failure", "false").equals("true");

        // jc is null only when mrp.size == 0
        while(mrp.size() != 0) {
            jc = jcc.compile(mrp, grpName);
            if(jc == null) {
                List<MapReduceOper> roots = new LinkedList<MapReduceOper>();
                roots.addAll(mrp.getRoots());

                // run the native mapreduce roots first then run the rest of the roots
                for(MapReduceOper mro: roots) {
                    if(mro instanceof NativeMapReduceOper) {
                        NativeMapReduceOper natOp = (NativeMapReduceOper)mro;
                        try {
                            MRScriptState.get().emitJobsSubmittedNotification(1);
                            natOp.runJob();
                            numMRJobsCompl++;
                        } catch (IOException e) {

                            mrp.trimBelow(natOp);
                            failedNativeMR.add(natOp);

                            String msg = "Error running native mapreduce" +
                                    " operator job :" + natOp.getJobId() + e.getMessage();

                            String stackTrace = Utils.getStackStraceStr(e);
                            LogUtils.writeLog(msg,
                                    stackTrace,
                                    pc.getProperties().getProperty("pig.logfile"),
                                    log
                                    );
                            log.info(msg);

                            if (stop_on_failure) {
                                int errCode = 6017;

                                throw new ExecException(msg, errCode,
                                        PigException.REMOTE_ENVIRONMENT);
                            }

                        }
                        double prog = ((double)numMRJobsCompl)/totalMRJobs;
                        notifyProgress(prog, lastProg);
                        lastProg = prog;
                        mrp.remove(natOp);
                    }
                }
                continue;
            }
            // Initially, all jobs are in wait state.
            List<Job> jobsWithoutIds = jc.getWaitingJobs();
            log.info(jobsWithoutIds.size() +" map-reduce job(s) waiting for submission.");
            //notify listeners about jobs submitted
            MRScriptState.get().emitJobsSubmittedNotification(jobsWithoutIds.size());

            // update Pig stats' job DAG with just compiled jobs
            MRPigStatsUtil.updateJobMroMap(jcc.getJobMroMap());

            // determine job tracker url
            String jobTrackerLoc;
            JobConf jobConf = jobsWithoutIds.get(0).getJobConf();
            try {
                String port = jobConf.get("mapred.job.tracker.http.address");
                String jobTrackerAdd = jobConf.get(HExecutionEngine.JOB_TRACKER_LOCATION);

                jobTrackerLoc = jobTrackerAdd.substring(0,jobTrackerAdd.indexOf(":"))
                        + port.substring(port.indexOf(":"));
            }
            catch(Exception e){
                // Could not get the job tracker location, most probably we are running in local mode.
                // If it is the case, we don't print out job tracker location,
                // because it is meaningless for local mode.
                jobTrackerLoc = null;
                log.debug("Failed to get job tracker location.");
            }

            completeFailedJobsInThisRun.clear();

            // Set the thread UDFContext so registered classes are available.
            final UDFContext udfContext = UDFContext.getUDFContext();
            Thread jcThread = new Thread(jc, "JobControl") {
                @Override
                public void run() {
                    UDFContext.setUdfContext(udfContext.clone()); //PIG-2576
                    super.run();
                }
            };

            jcThread.setUncaughtExceptionHandler(jctExceptionHandler);

            jcThread.setContextClassLoader(PigContext.getClassLoader());

            // mark the times that the jobs were submitted so it's reflected in job history props
            for (Job job : jc.getWaitingJobs()) {
                JobConf jobConfCopy = job.getJobConf();
                jobConfCopy.set("pig.script.submitted.timestamp",
                        Long.toString(scriptSubmittedTimestamp));
                jobConfCopy.set("pig.job.submitted.timestamp",
                        Long.toString(System.currentTimeMillis()));
                job.setJobConf(jobConfCopy);
            }

            //All the setup done, now lets launch the jobs.
            jcThread.start();

            try {
                // a flag whether to warn failure during the loop below, so users can notice failure earlier.
                boolean warn_failure = true;

                // Now wait, till we are finished.
                while(!jc.allFinished()){

                    try { jcThread.join(sleepTime); }
                    catch (InterruptedException e) {}

                    List<Job> jobsAssignedIdInThisRun = new ArrayList<Job>();

                    for(Job job : jobsWithoutIds){
                        if (job.getAssignedJobID() != null){

                            jobsAssignedIdInThisRun.add(job);
                            log.info("HadoopJobId: "+job.getAssignedJobID());

                            // display the aliases being processed
                            MapReduceOper mro = jcc.getJobMroMap().get(job);
                            if (mro != null) {
                                String alias = MRScriptState.get().getAlias(mro);
                                log.info("Processing aliases " + alias);
                                String aliasLocation = MRScriptState.get().getAliasLocation(mro);
                                log.info("detailed locations: " + aliasLocation);
                            }


                            if(jobTrackerLoc != null){
                                log.info("More information at: http://"+ jobTrackerLoc+
                                        "/jobdetails.jsp?jobid="+job.getAssignedJobID());
                            }

                            // update statistics for this job so jobId is set
                            MRPigStatsUtil.addJobStats(job);
                            MRScriptState.get().emitJobStartedNotification(
                                    job.getAssignedJobID().toString());
                        }
                        else{
                            // This job is not assigned an id yet.
                        }
                    }
                    jobsWithoutIds.removeAll(jobsAssignedIdInThisRun);

                    double prog = (numMRJobsCompl+calculateProgress(jc, statsJobClient))/totalMRJobs;
                    if (notifyProgress(prog, lastProg)) {
                        lastProg = prog;
                    }

                    // collect job stats by frequently polling of completed jobs (PIG-1829)
                    MRPigStatsUtil.accumulateStats(jc);

                    // if stop_on_failure is enabled, we need to stop immediately when any job has failed
                    checkStopOnFailure(stop_on_failure);
                    // otherwise, we just display a warning message if there's any failure
                    if (warn_failure && !jc.getFailedJobs().isEmpty()) {
                        // we don't warn again for this group of jobs
                        warn_failure = false;
                        log.warn("Ooops! Some job has failed! Specify -stop_on_failure if you "
                                + "want Pig to stop immediately on failure.");
                    }
                }

                //check for the jobControlException first
                //if the job controller fails before launching the jobs then there are
                //no jobs to check for failure
                if (jobControlException != null) {
                    if (jobControlException instanceof PigException) {
                        if (jobControlExceptionStackTrace != null) {
                            LogUtils.writeLog("Error message from job controller",
                                    jobControlExceptionStackTrace, pc
                                    .getProperties().getProperty(
                                            "pig.logfile"), log);
                        }
                        throw jobControlException;
                    } else {
                        int errCode = 2117;
                        String msg = "Unexpected error when launching map reduce job.";
                        throw new ExecException(msg, errCode, PigException.BUG,
                                jobControlException);
                    }
                }

                if (!jc.getFailedJobs().isEmpty() ) {
                    // stop if stop_on_failure is enabled
                    checkStopOnFailure(stop_on_failure);

                    // If we only have one store and that job fail, then we sure
                    // that the job completely fail, and we shall stop dependent jobs
                    for (Job job : jc.getFailedJobs()) {
                        completeFailedJobsInThisRun.add(job);
                        log.info("job " + job.getAssignedJobID() + " has failed! Stop running all dependent jobs");
                    }
                    failedJobs.addAll(jc.getFailedJobs());
                }

                int removedMROp = jcc.updateMROpPlan(completeFailedJobsInThisRun);

                numMRJobsCompl += removedMROp;

                List<Job> jobs = jc.getSuccessfulJobs();
                jcc.moveResults(jobs);
                succJobs.addAll(jobs);

                // collecting final statistics
                MRPigStatsUtil.accumulateStats(jc);

            }
            catch (Exception e) {
                throw e;
            }
            finally {
                jc.stop();
            }
        }

        MRScriptState.get().emitProgressUpdatedNotification(100);

        log.info( "100% complete");

        boolean failed = false;

        if(failedNativeMR.size() > 0){
            failed = true;
        }

        if (!"false".equalsIgnoreCase(pc.getProperties().getProperty(PigConfiguration.PIG_DELETE_TEMP_FILE))) {
            // Clean up all the intermediate data
            for (String path : intermediateVisitor.getIntermediate()) {
                // Skip non-file system paths such as hbase, see PIG-3617
                if (Utils.hasFileSystemImpl(new Path(path), conf)) {
                    FileLocalizer.delete(path, pc);
                }
            }
        }

        // Look to see if any jobs failed.  If so, we need to report that.
        if (failedJobs != null && failedJobs.size() > 0) {

            Exception backendException = null;
            for (Job fj : failedJobs) {
                try {
                    getStats(fj, statsJobClient, true, pc);
                } catch (Exception e) {
                    backendException = e;
                }
                List<POStore> sts = jcc.getStores(fj);
                for (POStore st: sts) {
                    failureMap.put(st.getSFile(), backendException);
                }
                MRPigStatsUtil.setBackendException(fj, backendException);
            }
            failed = true;
        }

        // stats collection is done, log the results
        MRPigStatsUtil.stopCollection(true);

        // PigStatsUtil.stopCollection also computes the return code based on
        // total jobs to run, jobs successful and jobs failed
        failed = failed || !PigStats.get().isSuccessful();

        Map<Enum, Long> warningAggMap = new HashMap<Enum, Long>();

        if (succJobs != null) {
            for (Job job : succJobs) {
                List<POStore> sts = jcc.getStores(job);
                for (POStore st : sts) {
                    if (pc.getExecType() == ExecType.LOCAL) {
                        HadoopShims.storeSchemaForLocal(job, st);
                    }

                    if (!st.isTmpStore()) {
                        // create an "_SUCCESS" file in output location if
                        // output location is a filesystem dir
                        createSuccessFile(job, st);
                    } else {
                        log.debug("Successfully stored result in: \""
                                + st.getSFile().getFileName() + "\"");
                    }
                }

                getStats(job, statsJobClient, false, pc);
                if (aggregateWarning) {
                    computeWarningAggregate(job, statsJobClient, warningAggMap);
                }
            }

        }

        if(aggregateWarning) {
            CompilationMessageCollector.logAggregate(warningAggMap, MessageType.Warning, log) ;
        }

        if (!failed) {
            log.info("Success!");
        } else {
            if (succJobs != null && succJobs.size() > 0) {
                log.info("Some jobs have failed! Stop running all dependent jobs");
            } else {
                log.info("Failed!");
            }
        }
        jcc.reset();

        int ret = failed ? ((succJobs != null && succJobs.size() > 0)
                ? ReturnCode.PARTIAL_FAILURE
                        : ReturnCode.FAILURE)
                        : ReturnCode.SUCCESS;

        PigStats pigStats = PigStatsUtil.getPigStats(ret);
        // run cleanup for all of the stores
        for (OutputStats output : pigStats.getOutputStats()) {
            POStore store = output.getPOStore();
            try {
                if (!output.isSuccessful()) {
                    store.getStoreFunc().cleanupOnFailure(
                            store.getSFile().getFileName(),
                            new org.apache.hadoop.mapreduce.Job(output.getConf()));
                } else {
                    store.getStoreFunc().cleanupOnSuccess(
                            store.getSFile().getFileName(),
                            new org.apache.hadoop.mapreduce.Job(output.getConf()));
                }
            } catch (IOException e) {
                throw new ExecException(e);
            } catch (AbstractMethodError nsme) {
                // Just swallow it.  This means we're running against an
                // older instance of a StoreFunc that doesn't implement
                // this method.
            }
        }
        return pigStats;
    }

    /**
     * If stop_on_failure is enabled and any job has failed, an ExecException is thrown.
     * @param stop_on_failure whether it's enabled.
     * @throws ExecException If stop_on_failure is enabled and any job is failed
     */
    private void checkStopOnFailure(boolean stop_on_failure) throws ExecException{
        if (jc.getFailedJobs().isEmpty())
            return;

        if (stop_on_failure){
            int errCode = 6017;
            StringBuilder msg = new StringBuilder();

            for (int i=0; i<jc.getFailedJobs().size(); i++) {
                Job j = jc.getFailedJobs().get(i);
                msg.append("JobID: " + j.getAssignedJobID() + " Reason: " + j.getMessage());
                if (i!=jc.getFailedJobs().size()-1) {
                    msg.append("\n");
                }
            }

            throw new ExecException(msg.toString(), errCode,
                    PigException.REMOTE_ENVIRONMENT);
        }
    }

    /**
     * Log the progress and notify listeners if there is sufficient progress
     * @param prog current progress
     * @param lastProg progress last time
     */
    private boolean notifyProgress(double prog, double lastProg) {
        if (prog >= (lastProg + 0.04)) {
            int perCom = (int)(prog * 100);
            if(perCom!=100) {
                log.info( perCom + "% complete");
                MRScriptState.get().emitProgressUpdatedNotification(perCom);
            }
            return true;
        }
        return false;
    }

    @Override
    public void explain(
            PhysicalPlan php,
            PigContext pc,
            PrintStream ps,
            String format,
            boolean verbose) throws PlanException, VisitorException,
            IOException {
        log.trace("Entering MapReduceLauncher.explain");
        MROperPlan mrp = compile(php, pc);

        if (format.equals("text")) {
            MRPrinter printer = new MRPrinter(ps, mrp);
            printer.setVerbose(verbose);
            printer.visit();
        } else if (format.equals("xml")) {
            try {
                XMLMRPrinter printer = new XMLMRPrinter(ps, mrp);
                printer.visit();
                printer.closePlan();
            } catch (ParserConfigurationException e) {
                e.printStackTrace();
            } catch (TransformerException e) {
                e.printStackTrace();
            }
        } else {
            ps.println("#--------------------------------------------------");
            ps.println("# Map Reduce Plan                                  ");
            ps.println("#--------------------------------------------------");

            DotMRPrinter printer =new DotMRPrinter(mrp, ps);
            printer.setVerbose(verbose);
            printer.dump();
            ps.println("");
        }
    }

    public MROperPlan compile(
            PhysicalPlan php,
            PigContext pc) throws PlanException, IOException, VisitorException {
        MRCompiler comp = new MRCompiler(php, pc);
        comp.compile();
        comp.aggregateScalarsFiles();
        MROperPlan plan = comp.getMRPlan();

        //display the warning message(s) from the MRCompiler
        comp.getMessageCollector().logMessages(MessageType.Warning, aggregateWarning, log);

        String lastInputChunkSize =
<<<<<<< HEAD
            pc.getProperties().getProperty(
                "last.input.chunksize", JoinPackager.DEFAULT_CHUNK_SIZE);
=======
                pc.getProperties().getProperty(
                        "last.input.chunksize", POJoinPackage.DEFAULT_CHUNK_SIZE);
>>>>>>> 7be8dab4

        String prop = pc.getProperties().getProperty(PigConfiguration.PROP_NO_COMBINER);
        if (!pc.inIllustrator && !("true".equals(prop)))  {
            boolean doMapAgg =
                    Boolean.valueOf(pc.getProperties().getProperty(PigConfiguration.PROP_EXEC_MAP_PARTAGG,"false"));
            CombinerOptimizer co = new CombinerOptimizer(plan, doMapAgg);
            co.visit();
            //display the warning message(s) from the CombinerOptimizer
            co.getMessageCollector().logMessages(MessageType.Warning, aggregateWarning, log);
        }

        // Optimize the jobs that have a load/store only first MR job followed
        // by a sample job.
        SampleOptimizer so = new SampleOptimizer(plan, pc);
        so.visit();

        // We must ensure that there is only 1 reducer for a limit. Add a single-reducer job.
        if (!pc.inIllustrator) {
            LimitAdjuster la = new LimitAdjuster(plan, pc);
            la.visit();
            la.adjust();
        }
        // Optimize to use secondary sort key if possible
        prop = pc.getProperties().getProperty(PigConfiguration.PIG_EXEC_NO_SECONDARY_KEY);
        if (!pc.inIllustrator && !("true".equals(prop)))  {
            SecondaryKeyOptimizerMR skOptimizer = new SecondaryKeyOptimizerMR(plan);
            skOptimizer.visit();
        }

        // optimize key - value handling in package
        POPackageAnnotator pkgAnnotator = new POPackageAnnotator(plan);
        pkgAnnotator.visit();

        // optimize joins
        LastInputStreamingOptimizer liso =
                new MRCompiler.LastInputStreamingOptimizer(plan, lastInputChunkSize);
        liso.visit();

        // figure out the type of the key for the map plan
        // this is needed when the key is null to create
        // an appropriate NullableXXXWritable object
        KeyTypeDiscoveryVisitor kdv = new KeyTypeDiscoveryVisitor(plan);
        kdv.visit();

        // removes the filter(constant(true)) operators introduced by
        // splits.
        NoopFilterRemover fRem = new NoopFilterRemover(plan);
        fRem.visit();

        boolean isMultiQuery =
<<<<<<< HEAD
            "true".equalsIgnoreCase(pc.getProperties().getProperty(PigConfiguration.OPT_MULTIQUERY, "true"));
=======
                "true".equalsIgnoreCase(pc.getProperties().getProperty("opt.multiquery","true"));
>>>>>>> 7be8dab4

        if (isMultiQuery) {
            // reduces the number of MROpers in the MR plan generated
            // by multi-query (multi-store) script.
            MultiQueryOptimizer mqOptimizer = new MultiQueryOptimizer(plan, pc.inIllustrator);
            mqOptimizer.visit();
        }

        // removes unnecessary stores (as can happen with splits in
        // some cases.). This has to run after the MultiQuery and
        // NoopFilterRemover.
        NoopStoreRemover sRem = new NoopStoreRemover(plan);
        sRem.visit();

        // check whether stream operator is present
        // after MultiQueryOptimizer because it can shift streams from
        // map to reduce, etc.
        EndOfAllInputSetter checker = new EndOfAllInputSetter(plan);
        checker.visit();

        boolean isAccum =
                "true".equalsIgnoreCase(pc.getProperties().getProperty("opt.accumulator","true"));
        if (isAccum) {
            AccumulatorOptimizer accum = new AccumulatorOptimizer(plan);
            accum.visit();
        }
        return plan;
    }

    private boolean shouldMarkOutputDir(Job job) {
        return job.getJobConf().getBoolean(SUCCESSFUL_JOB_OUTPUT_DIR_MARKER,
                false);
    }

    private void createSuccessFile(Job job, POStore store) throws IOException {
        if(shouldMarkOutputDir(job)) {
            Path outputPath = new Path(store.getSFile().getFileName());
            String scheme = outputPath.toUri().getScheme();
            if (Utils.hasFileSystemImpl(outputPath, job.getJobConf())) {
                FileSystem fs = outputPath.getFileSystem(job.getJobConf());
                if (fs.exists(outputPath)) {
                    // create a file in the folder to mark it
                    Path filePath = new Path(outputPath, SUCCEEDED_FILE_NAME);
                    if (!fs.exists(filePath)) {
                        fs.create(filePath).close();
                    }
                }
            } else {
                log.warn("No FileSystem for scheme: " + scheme + ". Not creating success file");
            }
        }
    }

    @SuppressWarnings("deprecation")
    void computeWarningAggregate(Job job, JobClient jobClient, Map<Enum, Long> aggMap) {
        JobID mapRedJobID = job.getAssignedJobID();
        RunningJob runningJob = null;
        try {
            runningJob = jobClient.getJob(mapRedJobID);
            if(runningJob != null) {
                Counters counters = runningJob.getCounters();
                if (counters==null)
                {
                    long nullCounterCount = aggMap.get(PigWarning.NULL_COUNTER_COUNT)==null?0 : aggMap.get(PigWarning.NULL_COUNTER_COUNT);
                    nullCounterCount++;
                    aggMap.put(PigWarning.NULL_COUNTER_COUNT, nullCounterCount);
                }
                try {
                    for (Enum e : PigWarning.values()) {
                        if (e != PigWarning.NULL_COUNTER_COUNT) {
                            Long currentCount = aggMap.get(e);
                            currentCount = (currentCount == null ? 0 : currentCount);
                            // This code checks if the counters is null, if it is,
                            // we need to report to the user that the number
                            // of warning aggregations may not be correct. In fact,
                            // Counters should not be null, it is
                            // a hadoop bug, once this bug is fixed in hadoop, the
                            // null handling code should never be hit.
                            // See Pig-943
                            if (counters != null)
                                currentCount += counters.getCounter(e);
                            aggMap.put(e, currentCount);
                        }
                    }
                } catch (Exception e) {
                    log.warn("Exception getting counters.", e);
                }
            }
        } catch (IOException ioe) {
            String msg = "Unable to retrieve job to compute warning aggregation.";
            log.warn(msg);
        }
    }

    private void getStats(Job job, JobClient jobClient, boolean errNotDbg,
            PigContext pigContext) throws ExecException {
        JobID MRJobID = job.getAssignedJobID();
        String jobMessage = job.getMessage();
        Exception backendException = null;
        if (MRJobID == null) {
            try {
                LogUtils.writeLog(
                        "Backend error message during job submission",
                        jobMessage,
                        pigContext.getProperties().getProperty("pig.logfile"),
                        log);
                backendException = getExceptionFromString(jobMessage);
            } catch (Exception e) {
                int errCode = 2997;
                String msg = "Unable to recreate exception from backend error: "
                        + jobMessage;
                throw new ExecException(msg, errCode, PigException.BUG);
            }
            throw new ExecException(backendException);
        }
        try {
            TaskReport[] mapRep = jobClient.getMapTaskReports(MRJobID);
            getErrorMessages(mapRep, "map", errNotDbg, pigContext);
            totalHadoopTimeSpent += computeTimeSpent(mapRep);
            mapRep = null;
            TaskReport[] redRep = jobClient.getReduceTaskReports(MRJobID);
            getErrorMessages(redRep, "reduce", errNotDbg, pigContext);
            totalHadoopTimeSpent += computeTimeSpent(redRep);
            redRep = null;
        } catch (IOException e) {
            if (job.getState() == Job.SUCCESS) {
                // if the job succeeded, let the user know that
                // we were unable to get statistics
                log.warn("Unable to get job related diagnostics");
            } else {
                throw new ExecException(e);
            }
        } catch (Exception e) {
            throw new ExecException(e);
        }
    }
}
<|MERGE_RESOLUTION|>--- conflicted
+++ resolved
@@ -49,11 +49,8 @@
 import org.apache.pig.backend.BackendException;
 import org.apache.pig.backend.executionengine.ExecException;
 import org.apache.pig.backend.hadoop.datastorage.ConfigurationUtil;
-<<<<<<< HEAD
 import org.apache.pig.backend.hadoop.executionengine.JobCreationException;
-=======
 import org.apache.pig.backend.hadoop.executionengine.HExecutionEngine;
->>>>>>> 7be8dab4
 import org.apache.pig.backend.hadoop.executionengine.Launcher;
 import org.apache.pig.backend.hadoop.executionengine.mapReduceLayer.MRCompiler.LastInputStreamingOptimizer;
 import org.apache.pig.backend.hadoop.executionengine.mapReduceLayer.plans.DotMRPrinter;
@@ -156,7 +153,7 @@
             JobCreationException,
             Exception {
         long sleepTime = 500;
-        aggregateWarning = "true".equalsIgnoreCase(pc.getProperties().getProperty("aggregate.warning"));
+        aggregateWarning = Boolean.valueOf(pc.getProperties().getProperty("aggregate.warning"));
         MROperPlan mrp = compile(php, pc);
 
         ConfigurationValidator.validatePigProperties(pc.getProperties());
@@ -196,7 +193,7 @@
         JobControlThreadExceptionHandler jctExceptionHandler = new JobControlThreadExceptionHandler();
 
         boolean stop_on_failure =
-                pc.getProperties().getProperty("stop.on.failure", "false").equals("true");
+            Boolean.valueOf(pc.getProperties().getProperty("stop.on.failure", "false"));
 
         // jc is null only when mrp.size == 0
         while(mrp.size() != 0) {
@@ -427,7 +424,7 @@
             failed = true;
         }
 
-        if (!"false".equalsIgnoreCase(pc.getProperties().getProperty(PigConfiguration.PIG_DELETE_TEMP_FILE))) {
+        if (Boolean.valueOf(pc.getProperties().getProperty(PigConfiguration.PIG_DELETE_TEMP_FILE, "true"))) {
             // Clean up all the intermediate data
             for (String path : intermediateVisitor.getIntermediate()) {
                 // Skip non-file system paths such as hbase, see PIG-3617
@@ -628,13 +625,8 @@
         comp.getMessageCollector().logMessages(MessageType.Warning, aggregateWarning, log);
 
         String lastInputChunkSize =
-<<<<<<< HEAD
             pc.getProperties().getProperty(
                 "last.input.chunksize", JoinPackager.DEFAULT_CHUNK_SIZE);
-=======
-                pc.getProperties().getProperty(
-                        "last.input.chunksize", POJoinPackage.DEFAULT_CHUNK_SIZE);
->>>>>>> 7be8dab4
 
         String prop = pc.getProperties().getProperty(PigConfiguration.PROP_NO_COMBINER);
         if (!pc.inIllustrator && !("true".equals(prop)))  {
@@ -685,11 +677,7 @@
         fRem.visit();
 
         boolean isMultiQuery =
-<<<<<<< HEAD
-            "true".equalsIgnoreCase(pc.getProperties().getProperty(PigConfiguration.OPT_MULTIQUERY, "true"));
-=======
-                "true".equalsIgnoreCase(pc.getProperties().getProperty("opt.multiquery","true"));
->>>>>>> 7be8dab4
+            Boolean.valueOf(pc.getProperties().getProperty(PigConfiguration.OPT_MULTIQUERY, "true"));
 
         if (isMultiQuery) {
             // reduces the number of MROpers in the MR plan generated
@@ -711,7 +699,7 @@
         checker.visit();
 
         boolean isAccum =
-                "true".equalsIgnoreCase(pc.getProperties().getProperty("opt.accumulator","true"));
+            Boolean.valueOf(pc.getProperties().getProperty("opt.accumulator","true"));
         if (isAccum) {
             AccumulatorOptimizer accum = new AccumulatorOptimizer(plan);
             accum.visit();
