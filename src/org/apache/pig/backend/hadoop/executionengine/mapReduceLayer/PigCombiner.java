/*
 * Licensed to the Apache Software Foundation (ASF) under one
 * or more contributor license agreements.  See the NOTICE file
 * distributed with this work for additional information
 * regarding copyright ownership.  The ASF licenses this file
 * to you under the Apache License, Version 2.0 (the
 * "License"); you may not use this file except in compliance
 * with the License.  You may obtain a copy of the License at
 *
 *     http://www.apache.org/licenses/LICENSE-2.0
 *
 * Unless required by applicable law or agreed to in writing, software
 * distributed under the License is distributed on an "AS IS" BASIS,
 * WITHOUT WARRANTIES OR CONDITIONS OF ANY KIND, either express or implied.
 * See the License for the specific language governing permissions and
 * limitations under the License.
 */
package org.apache.pig.backend.hadoop.executionengine.mapReduceLayer;

import java.io.ByteArrayOutputStream;
import java.io.IOException;
import java.util.ArrayList;

import org.apache.commons.logging.Log;
import org.apache.commons.logging.LogFactory;
import org.apache.hadoop.conf.Configuration;
import org.apache.hadoop.io.Writable;
import org.apache.hadoop.mapreduce.JobContext;
import org.apache.hadoop.mapreduce.Reducer;
import org.apache.log4j.PropertyConfigurator;
import org.apache.pig.PigException;
import org.apache.pig.backend.executionengine.ExecException;
import org.apache.pig.backend.hadoop.HDataType;
import org.apache.pig.backend.hadoop.executionengine.physicalLayer.POStatus;
import org.apache.pig.backend.hadoop.executionengine.physicalLayer.PhysicalOperator;
import org.apache.pig.backend.hadoop.executionengine.physicalLayer.Result;
import org.apache.pig.backend.hadoop.executionengine.physicalLayer.plans.PhysicalPlan;
import org.apache.pig.backend.hadoop.executionengine.physicalLayer.relationalOperators.JoinPackager;
import org.apache.pig.backend.hadoop.executionengine.physicalLayer.relationalOperators.POPackage;
import org.apache.pig.data.Tuple;
import org.apache.pig.impl.PigContext;
import org.apache.pig.impl.io.NullableTuple;
import org.apache.pig.impl.io.PigNullableWritable;
import org.apache.pig.impl.util.ObjectSerializer;
import org.apache.pig.tools.pigstats.PigStatusReporter;

public class PigCombiner {

    public static JobContext sJobContext = null;

    public static class Combine
            extends Reducer<PigNullableWritable, NullableTuple, PigNullableWritable, Writable> {

<<<<<<< HEAD
        private final Log log = LogFactory.getLog(getClass());
=======
        private static final Log log = LogFactory.getLog(Combine.class);

        //HADOOP-3226 Combiners can be called multiple times in both map and reduce
        private static boolean firstTime = true;
>>>>>>> 17fd3983

        private byte keyType;

        //The reduce plan
        private PhysicalPlan cp;

        //The POPackage operator which is the
        //root of every Map Reduce plan is
        //obtained through the job conf. The portion
        //remaining after its removal is the reduce
        //plan
        private POPackage pack;

        ProgressableReporter pigReporter;

        PhysicalOperator[] roots;
        PhysicalOperator leaf;

        PigContext pigContext = null;
        private volatile boolean initialized = false;

        /**
         * Configures the Reduce plan, the POPackage operator
         * and the reporter thread
         */
        @SuppressWarnings("unchecked")
        @Override
        protected void setup(Context context) throws IOException, InterruptedException {
            super.setup(context);
            sJobContext = context;
            Configuration jConf = context.getConfiguration();
            try {
                PigContext.setPackageImportList((ArrayList<String>)ObjectSerializer.deserialize(jConf.get("udf.import.list")));
                pigContext = (PigContext)ObjectSerializer.deserialize(jConf.get("pig.pigContext"));
                if (pigContext.getLog4jProperties()!=null)
                    PropertyConfigurator.configure(pigContext.getLog4jProperties());

                cp = (PhysicalPlan) ObjectSerializer.deserialize(jConf
                        .get("pig.combinePlan"));
                pack = (POPackage)ObjectSerializer.deserialize(jConf.get("pig.combine.package"));
                // To be removed
                if(cp.isEmpty())
                    log.debug("Combine Plan empty!");
                else{
                    ByteArrayOutputStream baos = new ByteArrayOutputStream();
                    cp.explain(baos);
                    log.debug(baos.toString());
                }

                keyType = ((byte[])ObjectSerializer.deserialize(jConf.get("pig.map.keytype")))[0];
                // till here

                pigReporter = new ProgressableReporter();
                if(!(cp.isEmpty())) {
                    roots = cp.getRoots().toArray(new PhysicalOperator[1]);
                    leaf = cp.getLeaves().get(0);
                }
            } catch (IOException ioe) {
                String msg = "Problem while configuring combiner's reduce plan.";
                throw new RuntimeException(msg, ioe);
            }

            // Avoid log spamming
            if (firstTime) {
                log.info("Aliases being processed per job phase (AliasName[line,offset]): " + jConf.get("pig.alias.location"));
                firstTime = false;
            }
        }

        /**
         * The reduce function which packages the key and List &lt;Tuple&gt;
         * into key, Bag&lt;Tuple&gt; after converting Hadoop type key into Pig type.
         * The package result is either collected as is, if the reduce plan is
         * empty or after passing through the reduce plan.
         */
        @Override
        protected void reduce(PigNullableWritable key, Iterable<NullableTuple> tupIter, Context context)
                throws IOException, InterruptedException {
            if(!initialized) {
                initialized = true;
                pigReporter.setRep(context);
                PhysicalOperator.setReporter(pigReporter);

                boolean aggregateWarning = "true".equalsIgnoreCase(pigContext.getProperties().getProperty("aggregate.warning"));

                PigHadoopLogger pigHadoopLogger = PigHadoopLogger.getInstance();
                pigHadoopLogger.setAggregate(aggregateWarning);
                PigStatusReporter.setContext(context);
                pigHadoopLogger.setReporter(PigStatusReporter.getInstance());

                PhysicalOperator.setPigLogger(pigHadoopLogger);
            }

            // In the case we optimize, we combine
            // POPackage and POForeach - so we could get many
            // tuples out of the getnext() call of POJoinPackage
            // In this case, we process till we see EOP from
            // POJoinPacakage.getNext()
            if (pack.getPkgr() instanceof JoinPackager)
            {
                pack.attachInput(key, tupIter.iterator());
                while (true)
                {
                    if (processOnePackageOutput(context))
                        break;
                }
            }
            else {
                // not optimized, so package will
                // give only one tuple out for the key
                pack.attachInput(key, tupIter.iterator());
                processOnePackageOutput(context);
            }

        }

        // return: false-more output
        //         true- end of processing
        public boolean processOnePackageOutput(Context oc) throws IOException, InterruptedException {
            try {
                Result res = pack.getNextTuple();
                if(res.returnStatus==POStatus.STATUS_OK){
                    Tuple packRes = (Tuple)res.result;

                    if(cp.isEmpty()){
                        oc.write(null, packRes);
                        return false;
                    }

                    for (int i = 0; i < roots.length; i++) {
                        roots[i].attachInput(packRes);
                    }
                    while(true){
                        Result redRes = leaf.getNextTuple();

                        if(redRes.returnStatus==POStatus.STATUS_OK){
                            Tuple tuple = (Tuple)redRes.result;
                            Byte index = (Byte)tuple.get(0);
                            PigNullableWritable outKey =
                                HDataType.getWritableComparableTypes(tuple.get(1), this.keyType);
                            NullableTuple val =
                                new NullableTuple((Tuple)tuple.get(2));
                            // Both the key and the value need the index.  The key needs it so
                            // that it can be sorted on the index in addition to the key
                            // value.  The value needs it so that POPackage can properly
                            // assign the tuple to its slot in the projection.
                            outKey.setIndex(index);
                            val.setIndex(index);

                            oc.write(outKey, val);

                            continue;
                        }

                        if(redRes.returnStatus==POStatus.STATUS_EOP) {
                            break;
                        }

                        if(redRes.returnStatus==POStatus.STATUS_NULL) {
                            continue;
                        }

                        if(redRes.returnStatus==POStatus.STATUS_ERR){
                            int errCode = 2090;
                            String msg = "Received Error while " +
                            "processing the combine plan.";
                            if(redRes.result != null) {
                                msg += redRes.result;
                            }
                            throw new ExecException(msg, errCode, PigException.BUG);
                        }
                    }
                }

                if(res.returnStatus==POStatus.STATUS_NULL) {
                    return false;
                }

                if(res.returnStatus==POStatus.STATUS_ERR){
                    int errCode = 2091;
                    String msg = "Packaging error while processing group.";
                    throw new ExecException(msg, errCode, PigException.BUG);
                }

                if(res.returnStatus==POStatus.STATUS_EOP) {
                    return true;
                }

                return false;

            } catch (ExecException e) {
                throw e;
            }

        }

        /**
         * Will be called once all the intermediate keys and values are
         * processed.
         * cleanup references to the PhysicalPlan
         */
        @Override
        protected void cleanup(Context context) throws IOException, InterruptedException {
            super.cleanup(context);
            leaf = null;
            pack = null;
            pigReporter = null;
            pigContext = null;
            roots = null;
            cp = null;
        }

        /**
         * @return the keyType
         */
        public byte getKeyType() {
            return keyType;
        }

        /**
         * @param keyType the keyType to set
         */
        public void setKeyType(byte keyType) {
            this.keyType = keyType;
        }
    }

}<|MERGE_RESOLUTION|>--- conflicted
+++ resolved
@@ -51,14 +51,10 @@
     public static class Combine
             extends Reducer<PigNullableWritable, NullableTuple, PigNullableWritable, Writable> {
 
-<<<<<<< HEAD
-        private final Log log = LogFactory.getLog(getClass());
-=======
         private static final Log log = LogFactory.getLog(Combine.class);
 
         //HADOOP-3226 Combiners can be called multiple times in both map and reduce
         private static boolean firstTime = true;
->>>>>>> 17fd3983
 
         private byte keyType;
 
