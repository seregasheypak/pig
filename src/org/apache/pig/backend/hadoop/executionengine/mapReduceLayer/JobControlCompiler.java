--- conflicted
+++ resolved
@@ -20,11 +20,8 @@
 import java.io.File;
 import java.io.FileOutputStream;
 import java.io.IOException;
-<<<<<<< HEAD
-=======
 import java.io.OutputStream;
 import java.lang.reflect.Method;
->>>>>>> 7be8dab4
 import java.net.URI;
 import java.net.URISyntaxException;
 import java.net.URL;
@@ -50,6 +47,7 @@
 import org.apache.hadoop.fs.FileStatus;
 import org.apache.hadoop.fs.FileSystem;
 import org.apache.hadoop.fs.Path;
+import org.apache.hadoop.io.IOUtils;
 import org.apache.hadoop.io.WritableComparable;
 import org.apache.hadoop.io.WritableComparator;
 import org.apache.hadoop.mapred.Counters;
@@ -68,11 +66,7 @@
 import org.apache.pig.StoreFuncInterface;
 import org.apache.pig.backend.executionengine.ExecException;
 import org.apache.pig.backend.hadoop.HDataType;
-<<<<<<< HEAD
 import org.apache.pig.backend.hadoop.executionengine.JobCreationException;
-=======
-import org.apache.pig.backend.hadoop.datastorage.ConfigurationUtil;
->>>>>>> 7be8dab4
 import org.apache.pig.backend.hadoop.executionengine.mapReduceLayer.partitioners.SecondaryKeyPartitioner;
 import org.apache.pig.backend.hadoop.executionengine.mapReduceLayer.partitioners.SkewedPartitioner;
 import org.apache.pig.backend.hadoop.executionengine.mapReduceLayer.partitioners.WeightedRangePartitioner;
@@ -596,18 +590,6 @@
                         }
                     }
 
-<<<<<<< HEAD
-                // Setup the DistributedCache for this job
-                for (URL extraJar : pigContext.extraJars) {
-                    log.debug("Adding jar to DistributedCache: " + extraJar.toString());
-                    Utils.putJarOnClassPathThroughDistributedCache(pigContext, conf, extraJar);
-                }
-                
-                for (String scriptJar : pigContext.scriptJars) {
-                    log.debug("Adding jar to DistributedCache: " + scriptJar.toString());
-                    Utils.putJarOnClassPathThroughDistributedCache(pigContext, conf, new File(scriptJar).toURI().toURL());
-                }
-=======
                     conf.setBoolean(PigImplConstants.CONVERTED_TO_LOCAL, true);
                 } else {
                     log.info(BIG_JOB_LOG_MSG);
@@ -616,7 +598,6 @@
                         log.debug("Adding jar to DistributedCache: " + extraJar.toString());
                         putJarOnClassPathThroughDistributedCache(pigContext, conf, extraJar);
                     }
->>>>>>> 7be8dab4
 
                     for (String scriptJar : pigContext.scriptJars) {
                         log.debug("Adding jar to DistributedCache: " + scriptJar.toString());
@@ -1602,8 +1583,6 @@
         }
     }
 
-<<<<<<< HEAD
-=======
     /**
      * if url is not in HDFS will copy the path to HDFS from local before adding to distributed cache
      * @param pigContext the pigContext
@@ -1716,7 +1695,6 @@
     }
 
 
->>>>>>> 7be8dab4
     private static class JoinDistributedCacheVisitor extends PhyPlanVisitor {
 
         private PigContext pigContext = null;
