/*
 * Licensed to the Apache Software Foundation (ASF) under one
 * or more contributor license agreements.  See the NOTICE file
 * distributed with this work for additional information
 * regarding copyright ownership.  The ASF licenses this file
 * to you under the Apache License, Version 2.0 (the
 * "License"); you may not use this file except in compliance
 * with the License.  You may obtain a copy of the License at
 *
 *     http://www.apache.org/licenses/LICENSE-2.0
 *
 * Unless required by applicable law or agreed to in writing, software
 * distributed under the License is distributed on an "AS IS" BASIS,
 * WITHOUT WARRANTIES OR CONDITIONS OF ANY KIND, either express or implied.
 * See the License for the specific language governing permissions and
 * limitations under the License.
 */
package org.apache.pig.backend.hadoop.executionengine.mapReduceLayer;

import java.io.IOException;
import java.io.Serializable;
import java.util.ArrayList;
import java.util.Collections;
import java.util.HashMap;
import java.util.HashSet;
import java.util.Iterator;
import java.util.List;
import java.util.Map;
import java.util.Set;

import org.apache.commons.logging.Log;
import org.apache.commons.logging.LogFactory;
import org.apache.hadoop.conf.Configuration;
import org.apache.hadoop.fs.FileSystem;
import org.apache.hadoop.fs.Path;
import org.apache.hadoop.mapreduce.InputFormat;
import org.apache.hadoop.mapreduce.InputSplit;
import org.apache.hadoop.mapreduce.Job;
import org.apache.pig.CollectableLoadFunc;
import org.apache.pig.ExecType;
import org.apache.pig.FuncSpec;
import org.apache.pig.IndexableLoadFunc;
import org.apache.pig.LoadFunc;
import org.apache.pig.OrderedLoadFunc;
import org.apache.pig.PigException;
import org.apache.pig.PigWarning;
import org.apache.pig.backend.executionengine.ExecException;
import org.apache.pig.backend.hadoop.datastorage.ConfigurationUtil;
import org.apache.pig.backend.hadoop.executionengine.mapReduceLayer.plans.MROpPlanVisitor;
import org.apache.pig.backend.hadoop.executionengine.mapReduceLayer.plans.MROperPlan;
import org.apache.pig.backend.hadoop.executionengine.mapReduceLayer.plans.ScalarPhyFinder;
import org.apache.pig.backend.hadoop.executionengine.mapReduceLayer.plans.UDFFinder;
import org.apache.pig.backend.hadoop.executionengine.physicalLayer.PhysicalOperator;
import org.apache.pig.backend.hadoop.executionengine.physicalLayer.expressionOperators.ConstantExpression;
import org.apache.pig.backend.hadoop.executionengine.physicalLayer.expressionOperators.POProject;
import org.apache.pig.backend.hadoop.executionengine.physicalLayer.expressionOperators.POUserFunc;
import org.apache.pig.backend.hadoop.executionengine.physicalLayer.plans.PhyPlanVisitor;
import org.apache.pig.backend.hadoop.executionengine.physicalLayer.plans.PhysicalPlan;
import org.apache.pig.backend.hadoop.executionengine.physicalLayer.relationalOperators.JoinPackager;
import org.apache.pig.backend.hadoop.executionengine.physicalLayer.relationalOperators.LitePackager;
import org.apache.pig.backend.hadoop.executionengine.physicalLayer.relationalOperators.POCollectedGroup;
import org.apache.pig.backend.hadoop.executionengine.physicalLayer.relationalOperators.POCounter;
import org.apache.pig.backend.hadoop.executionengine.physicalLayer.relationalOperators.POCross;
import org.apache.pig.backend.hadoop.executionengine.physicalLayer.relationalOperators.PODistinct;
import org.apache.pig.backend.hadoop.executionengine.physicalLayer.relationalOperators.POFRJoin;
import org.apache.pig.backend.hadoop.executionengine.physicalLayer.relationalOperators.POFilter;
import org.apache.pig.backend.hadoop.executionengine.physicalLayer.relationalOperators.POForEach;
import org.apache.pig.backend.hadoop.executionengine.physicalLayer.relationalOperators.POGlobalRearrange;
import org.apache.pig.backend.hadoop.executionengine.physicalLayer.relationalOperators.POLimit;
import org.apache.pig.backend.hadoop.executionengine.physicalLayer.relationalOperators.POLoad;
import org.apache.pig.backend.hadoop.executionengine.physicalLayer.relationalOperators.POLocalRearrange;
import org.apache.pig.backend.hadoop.executionengine.physicalLayer.relationalOperators.POMergeCogroup;
import org.apache.pig.backend.hadoop.executionengine.physicalLayer.relationalOperators.POMergeJoin;
import org.apache.pig.backend.hadoop.executionengine.physicalLayer.relationalOperators.PONative;
import org.apache.pig.backend.hadoop.executionengine.physicalLayer.relationalOperators.POPackage;
import org.apache.pig.backend.hadoop.executionengine.physicalLayer.relationalOperators.POPartitionRearrange;
import org.apache.pig.backend.hadoop.executionengine.physicalLayer.relationalOperators.PORank;
import org.apache.pig.backend.hadoop.executionengine.physicalLayer.relationalOperators.POSkewedJoin;
import org.apache.pig.backend.hadoop.executionengine.physicalLayer.relationalOperators.POSort;
import org.apache.pig.backend.hadoop.executionengine.physicalLayer.relationalOperators.POSplit;
import org.apache.pig.backend.hadoop.executionengine.physicalLayer.relationalOperators.POStore;
import org.apache.pig.backend.hadoop.executionengine.physicalLayer.relationalOperators.POStream;
import org.apache.pig.backend.hadoop.executionengine.physicalLayer.relationalOperators.POUnion;
import org.apache.pig.backend.hadoop.executionengine.physicalLayer.relationalOperators.Packager;
import org.apache.pig.backend.hadoop.executionengine.physicalLayer.relationalOperators.Packager.PackageType;
import org.apache.pig.backend.hadoop.executionengine.physicalLayer.util.PlanHelper;
import org.apache.pig.backend.hadoop.executionengine.shims.HadoopShims;
import org.apache.pig.backend.hadoop.executionengine.util.MapRedUtil;
import org.apache.pig.data.DataType;
import org.apache.pig.impl.PigContext;
import org.apache.pig.impl.builtin.DefaultIndexableLoader;
import org.apache.pig.impl.builtin.FindQuantiles;
import org.apache.pig.impl.builtin.GetMemNumRows;
import org.apache.pig.impl.builtin.PartitionSkewedKeys;
import org.apache.pig.impl.builtin.PoissonSampleLoader;
import org.apache.pig.impl.builtin.RandomSampleLoader;
import org.apache.pig.impl.io.FileLocalizer;
import org.apache.pig.impl.io.FileSpec;
import org.apache.pig.impl.plan.CompilationMessageCollector;
import org.apache.pig.impl.plan.CompilationMessageCollector.MessageType;
import org.apache.pig.impl.plan.DepthFirstWalker;
import org.apache.pig.impl.plan.NodeIdGenerator;
import org.apache.pig.impl.plan.Operator;
import org.apache.pig.impl.plan.OperatorKey;
import org.apache.pig.impl.plan.OperatorPlan;
import org.apache.pig.impl.plan.PlanException;
import org.apache.pig.impl.plan.VisitorException;
import org.apache.pig.impl.util.CompilerUtils;
import org.apache.pig.impl.util.MultiMap;
import org.apache.pig.impl.util.ObjectSerializer;
import org.apache.pig.impl.util.Pair;
import org.apache.pig.impl.util.UriUtil;
import org.apache.pig.impl.util.Utils;
import org.apache.pig.newplan.logical.relational.LOJoin;

/**
 * The compiler that compiles a given physical plan
 * into a DAG of MapReduce operators which can then
 * be converted into the JobControl structure.
 *
 * Is implemented as a visitor of the PhysicalPlan it
 * is compiling.
 *
 * Currently supports all operators except the MR Sort
 * operator
 *
 * Uses a predecessor based depth first traversal.
 * To compile an operator, first compiles
 * the predecessors into MapReduce Operators and tries to
 * merge the current operator into one of them. The goal
 * being to keep the number of MROpers to a minimum.
 *
 * It also merges multiple Map jobs, created by compiling
 * the inputs individually, into a single job. Here a new
 * map job is created and then the contents of the previous
 * map plans are added. However, any other state that was in
 * the previous map plans, should be manually moved over. So,
 * if you are adding something new take care about this.
 * Ex of this is in requestedParallelism
 *
 * Only in case of blocking operators and splits, a new
 * MapReduce operator is started using a store-load combination
 * to connect the two operators. Whenever this happens
 * care is taken to add the MROper into the MRPlan and connect it
 * appropriately.
 *
 *
 */
public class MRCompiler extends PhyPlanVisitor {
    PigContext pigContext;

    //The plan that is being compiled
    PhysicalPlan plan;

    //The plan of MapReduce Operators
    MROperPlan MRPlan;

    //The current MapReduce Operator
    //that is being compiled
    MapReduceOper curMROp;

    //The output of compiling the inputs
    MapReduceOper[] compiledInputs = null;

    //The split operators seen till now. If not
    //maintained they will haunt you.
    //During the traversal a split is the only
    //operator that can be revisited from a different
    //path. So this map stores the split job. So
    //whenever we hit the split, we create a new MROper
    //and connect the split job using load-store and also
    //in the MRPlan
    Map<OperatorKey, MapReduceOper> splitsSeen;

    NodeIdGenerator nig;

    private String scope;
<<<<<<< HEAD

    private Random r;

=======
    
>>>>>>> 17fd3983
    private UDFFinder udfFinder;

    private CompilationMessageCollector messageCollector = null;

    private Map<PhysicalOperator,MapReduceOper> phyToMROpMap;

    public static final String USER_COMPARATOR_MARKER = "user.comparator.func:";

    private static final Log LOG = LogFactory.getLog(MRCompiler.class);

    public static final String FILE_CONCATENATION_THRESHOLD = "pig.files.concatenation.threshold";
    public static final String OPTIMISTIC_FILE_CONCATENATION = "pig.optimistic.files.concatenation";

    private int fileConcatenationThreshold = 100;
    private boolean optimisticFileConcatenation = false;

    public MRCompiler(PhysicalPlan plan) throws MRCompilerException {
        this(plan,null);
    }

    public MRCompiler(PhysicalPlan plan,
            PigContext pigContext) throws MRCompilerException {
        super(plan, new DepthFirstWalker<PhysicalOperator, PhysicalPlan>(plan));
        this.plan = plan;
        this.pigContext = pigContext;
        splitsSeen = new HashMap<OperatorKey, MapReduceOper>();
        MRPlan = new MROperPlan();
        nig = NodeIdGenerator.getGenerator();
        udfFinder = new UDFFinder();
        List<PhysicalOperator> roots = plan.getRoots();
        if((roots == null) || (roots.size() <= 0)) {
            int errCode = 2053;
            String msg = "Internal error. Did not find roots in the physical plan.";
            throw new MRCompilerException(msg, errCode, PigException.BUG);
        }
        scope = roots.get(0).getOperatorKey().getScope();
        messageCollector = new CompilationMessageCollector() ;
        phyToMROpMap = new HashMap<PhysicalOperator, MapReduceOper>();

        fileConcatenationThreshold = Integer.parseInt(pigContext.getProperties()
                .getProperty(FILE_CONCATENATION_THRESHOLD, "100"));
        optimisticFileConcatenation = pigContext.getProperties().getProperty(
                OPTIMISTIC_FILE_CONCATENATION, "false").equals("true");
        LOG.info("File concatenation threshold: " + fileConcatenationThreshold
                + " optimistic? " + optimisticFileConcatenation);
    }

    public void aggregateScalarsFiles() throws PlanException, IOException {
        List<MapReduceOper> mrOpList = new ArrayList<MapReduceOper>();
        for(MapReduceOper mrOp: MRPlan) {
            mrOpList.add(mrOp);
        }

        Configuration conf =
            ConfigurationUtil.toConfiguration(pigContext.getProperties());
        boolean combinable = !conf.getBoolean("pig.noSplitCombination", false);

        Map<FileSpec, MapReduceOper> seen = new HashMap<FileSpec, MapReduceOper>();

        for(MapReduceOper mrOp: mrOpList) {
            for(PhysicalOperator scalar: mrOp.scalars) {
                MapReduceOper mro = phyToMROpMap.get(scalar);
                if (scalar instanceof POStore) {
                    FileSpec oldSpec = ((POStore)scalar).getSFile();
                    MapReduceOper mro2 = seen.get(oldSpec);
                    boolean hasSeen = false;
                    if (mro2 != null) {
                        hasSeen = true;
                        mro = mro2;
                    }
                    if (!hasSeen
                            && combinable
                            && (mro.reducePlan.isEmpty() ? hasTooManyInputFiles(mro, conf)
                                    : (mro.requestedParallelism >= fileConcatenationThreshold))) {
                        PhysicalPlan pl = mro.reducePlan.isEmpty() ? mro.mapPlan : mro.reducePlan;
                        FileSpec newSpec = getTempFileSpec();

                        // replace oldSpec in mro with newSpec
                        new FindStoreNameVisitor(pl, newSpec, oldSpec).visit();

                        POStore newSto = getStore();
                        newSto.setSFile(oldSpec);
                        if (MRPlan.getPredecessors(mrOp)!=null &&
                                MRPlan.getPredecessors(mrOp).contains(mro))
                            MRPlan.disconnect(mro, mrOp);
                        MapReduceOper catMROp = getConcatenateJob(newSpec, mro, newSto);
                        MRPlan.connect(catMROp, mrOp);
                        seen.put(oldSpec, catMROp);
                    } else {
                        if (!hasSeen) seen.put(oldSpec, mro);
                    }
                }
            }
        }
    }

<<<<<<< HEAD
    public void randomizeFileLocalizer(){
        FileLocalizer.setR(new Random());
    }

=======
>>>>>>> 17fd3983
    /**
     * Used to get the compiled plan
     * @return map reduce plan built by the compiler
     */
    public MROperPlan getMRPlan() {
        return MRPlan;
    }

    /**
     * Used to get the plan that was compiled
     * @return physical plan
     */
    @Override
    public PhysicalPlan getPlan() {
        return plan;
    }

    public CompilationMessageCollector getMessageCollector() {
        return messageCollector;
    }

    /**
     * The front-end method that the user calls to compile
     * the plan. Assumes that all submitted plans have a Store
     * operators as the leaf.
     * @return A map reduce plan
     * @throws IOException
     * @throws PlanException
     * @throws VisitorException
     */
    public MROperPlan compile() throws IOException, PlanException, VisitorException {
        List<PhysicalOperator> leaves = plan.getLeaves();

        if (!pigContext.inIllustrator)
        for (PhysicalOperator op : leaves) {
            if (!(op instanceof POStore)) {
                int errCode = 2025;
                String msg = "Expected leaf of reduce plan to " +
                    "always be POStore. Found " + op.getClass().getSimpleName();
                throw new MRCompilerException(msg, errCode, PigException.BUG);
            }
        }

        // get all stores and nativeMR operators, sort them in order(operator id)
        // and compile their plans
        List<POStore> stores = PlanHelper.getPhysicalOperators(plan, POStore.class);
        List<PONative> nativeMRs= PlanHelper.getPhysicalOperators(plan, PONative.class);
        List<PhysicalOperator> ops;
        if (!pigContext.inIllustrator) {
            ops = new ArrayList<PhysicalOperator>(stores.size() + nativeMRs.size());
            ops.addAll(stores);
        } else {
            ops = new ArrayList<PhysicalOperator>(leaves.size() + nativeMRs.size());
            ops.addAll(leaves);
        }
        ops.addAll(nativeMRs);
        Collections.sort(ops);

        for (PhysicalOperator op : ops) {
            compile(op);
        }

        connectSoftLink();

        return MRPlan;
    }

    public void connectSoftLink() throws PlanException, IOException {
        for (PhysicalOperator op : plan) {
            if (plan.getSoftLinkPredecessors(op)!=null) {
                for (PhysicalOperator pred : plan.getSoftLinkPredecessors(op)) {
                    MapReduceOper from = phyToMROpMap.get(pred);
                    MapReduceOper to = phyToMROpMap.get(op);
                    if (from==to)
                        continue;
                    if (MRPlan.getPredecessors(to)==null || !MRPlan.getPredecessors(to).contains(from)) {
                        MRPlan.connect(from, to);
                    }
                }
            }
        }
    }

    /**
     * Compiles the plan below op into a MapReduce Operator
     * and stores it in curMROp.
     * @param op
     * @throws IOException
     * @throws PlanException
     * @throws VisitorException
     */
    private void compile(PhysicalOperator op) throws IOException,
    PlanException, VisitorException {
        //An artifact of the Visitor. Need to save
        //this so that it is not overwritten.
        MapReduceOper[] prevCompInp = compiledInputs;

        //Compile each predecessor into the MROper and
        //store them away so that we can use them for compiling
        //op.
        List<PhysicalOperator> predecessors = plan.getPredecessors(op);
        if(op instanceof PONative){
            // the predecessor (store) has already been processed
            // don't process it again
        }
        else if (predecessors != null && predecessors.size() > 0) {
            // When processing an entire script (multiquery), we can
            // get into a situation where a load has
            // predecessors. This means that it depends on some store
            // earlier in the plan. We need to take that dependency
            // and connect the respective MR operators, while at the
            // same time removing the connection between the Physical
            // operators. That way the jobs will run in the right
            // order.
            if (op instanceof POLoad) {

                if (predecessors.size() != 1) {
                    int errCode = 2125;
                    String msg = "Expected at most one predecessor of load. Got "+predecessors.size();
                    throw new PlanException(msg, errCode, PigException.BUG);
                }

                PhysicalOperator p = predecessors.get(0);
                MapReduceOper oper = null;
                if(p instanceof POStore || p instanceof PONative){
                    oper = phyToMROpMap.get(p);
                }else{
                    int errCode = 2126;
                    String msg = "Predecessor of load should be a store or mapreduce operator. Got "+p.getClass();
                    throw new PlanException(msg, errCode, PigException.BUG);
                }

                // Need new operator
                curMROp = getMROp();
                curMROp.mapPlan.add(op);
                MRPlan.add(curMROp);

                plan.disconnect(op, p);
                MRPlan.connect(oper, curMROp);
                phyToMROpMap.put(op, curMROp);
                return;
            }

            Collections.sort(predecessors);
            compiledInputs = new MapReduceOper[predecessors.size()];
            int i = -1;
            for (PhysicalOperator pred : predecessors) {
                if(pred instanceof POSplit && splitsSeen.containsKey(pred.getOperatorKey())){
                    compiledInputs[++i] = startNew(((POSplit)pred).getSplitStore(), splitsSeen.get(pred.getOperatorKey()));
                    continue;
                }
                compile(pred);
                compiledInputs[++i] = curMROp;
            }
        } else {
            //No predecessors. Mostly a load. But this is where
            //we start. We create a new MROp and add its first
            //operator op. Also this should be added to the MRPlan.
            curMROp = getMROp();
            curMROp.mapPlan.add(op);
            if (op !=null && op instanceof POLoad)
            {
                if (((POLoad)op).getLFile()!=null && ((POLoad)op).getLFile().getFuncSpec()!=null)
                    curMROp.UDFs.add(((POLoad)op).getLFile().getFuncSpec().toString());
            }
            MRPlan.add(curMROp);
            phyToMROpMap.put(op, curMROp);
            return;
        }

        //Now we have the inputs compiled. Do something
        //with the input oper op.
        op.visit(this);
        if(op.getRequestedParallelism() > curMROp.requestedParallelism ) {
            // we don't want to change prallelism for skewed join due to sampling
            // and pre-allocated reducers for skewed keys
            if (!curMROp.isSkewedJoin()) {
                curMROp.requestedParallelism = op.getRequestedParallelism();
            }
        }
        compiledInputs = prevCompInp;
    }

    private MapReduceOper getMROp(){
        return new MapReduceOper(new OperatorKey(scope,nig.getNextNodeId(scope)));
    }

    private NativeMapReduceOper getNativeMROp(String mrJar, String[] parameters) {
        return new NativeMapReduceOper(new OperatorKey(scope,nig.getNextNodeId(scope)), mrJar, parameters);
    }

    private POLoad getLoad(){
        POLoad ld = new POLoad(new OperatorKey(scope,nig.getNextNodeId(scope)));
        ld.setPc(pigContext);
        ld.setIsTmpLoad(true);
        return ld;
    }

    private POStore getStore(){
        POStore st = new POStore(new OperatorKey(scope,nig.getNextNodeId(scope)));
        // mark store as tmp store. These could be removed by the
        // optimizer, because it wasn't the user requesting it.
        st.setIsTmpStore(true);
        return st;
    }

    /**
     * A map MROper is an MROper whose map plan is still open
     * for taking more non-blocking operators.
     * A reduce MROper is an MROper whose map plan is done but
     * the reduce plan is open for taking more non-blocking opers.
     *
     * Used for compiling non-blocking operators. The logic here
     * is simple. If there is a single input, just push the operator
     * into whichever phase is open. Otherwise, we merge the compiled
     * inputs into a list of MROpers where the first oper is the merged
     * oper consisting of all map MROpers and the rest are reduce MROpers
     * as reduce plans can't be merged.
     * Then we add the input oper op into the merged map MROper's map plan
     * as a leaf and connect the reduce MROpers using store-load combinations
     * to the input operator which is the leaf. Also care is taken to
     * connect the MROpers according to the dependencies.
     * @param op
     * @throws PlanException
     * @throws IOException
     */
    private void nonBlocking(PhysicalOperator op) throws PlanException, IOException{

        if (compiledInputs.length == 1) {
            //For speed
            MapReduceOper mro = compiledInputs[0];
            if (!mro.isMapDone()) {
                mro.mapPlan.addAsLeaf(op);
            } else if (mro.isMapDone() && !mro.isReduceDone()) {
                mro.reducePlan.addAsLeaf(op);
            } else {
                int errCode = 2022;
                String msg = "Both map and reduce phases have been done. This is unexpected while compiling.";
                throw new PlanException(msg, errCode, PigException.BUG);
            }
            curMROp = mro;
        } else {
            List<MapReduceOper> mergedPlans = merge(compiledInputs);

            //The first MROper is always the merged map MROper
            MapReduceOper mro = mergedPlans.remove(0);
            //Push the input operator into the merged map MROper
            mro.mapPlan.addAsLeaf(op);

            //Connect all the reduce MROpers
            if(mergedPlans.size()>0)
                connRedOper(mergedPlans, mro);

            //return the compiled MROper
            curMROp = mro;
        }
    }

    private void addToMap(PhysicalOperator op) throws PlanException, IOException{

        if (compiledInputs.length == 1) {
            //For speed
            MapReduceOper mro = compiledInputs[0];
            if (!mro.isMapDone()) {
                mro.mapPlan.addAsLeaf(op);
            } else if (mro.isMapDone() && !mro.isReduceDone()) {
                FileSpec fSpec = getTempFileSpec();

                POStore st = getStore();
                st.setSFile(fSpec);
                mro.reducePlan.addAsLeaf(st);
                mro.setReduceDone(true);
                mro = startNew(fSpec, mro);
                mro.mapPlan.addAsLeaf(op);
                compiledInputs[0] = mro;
            } else {
                int errCode = 2022;
                String msg = "Both map and reduce phases have been done. This is unexpected while compiling.";
                throw new PlanException(msg, errCode, PigException.BUG);
            }
            curMROp = mro;
        } else {
            List<MapReduceOper> mergedPlans = merge(compiledInputs);

            //The first MROper is always the merged map MROper
            MapReduceOper mro = mergedPlans.remove(0);
            //Push the input operator into the merged map MROper
            mro.mapPlan.addAsLeaf(op);

            //Connect all the reduce MROpers
            if(mergedPlans.size()>0)
                connRedOper(mergedPlans, mro);

            //return the compiled MROper
            curMROp = mro;
        }
    }

    /**
     * Used for compiling blocking operators. If there is a single input
     * and its map phase is still open, then close it so that further
     * operators can be compiled into the reduce phase. If its reduce phase
     * is open, add a store and close it. Start a new map MROper into which
     * further operators can be compiled into.
     *
     * If there are multiple inputs, the logic
     * is to merge all map MROpers into one map MROper and retain
     * the reduce MROpers. Since the operator is blocking, it has
     * to be a Global Rerrange at least now. This operator need not
     * be inserted into our plan as it is implemented by hadoop.
     * But this creates the map-reduce boundary. So the merged map MROper
     * is closed and its reduce phase is started. Depending on the number
     * of reduce MROpers and the number of pipelines in the map MRoper
     * a Union operator is inserted whenever necessary. This also leads to the
     * possibility of empty map plans. So have to be careful while handling
     * it in the PigMapReduce class. If there are no map
     * plans, then a new one is created as a side effect of the merge
     * process. If there are no reduce MROpers, and only a single pipeline
     * in the map, then no union oper is added. Otherwise a Union oper is
     * added to the merged map MROper to which all the reduce MROpers
     * are connected by store-load combinations. Care is taken
     * to connect the MROpers in the MRPlan.
     * @param op
     * @throws IOException
     * @throws PlanException
     */
    private void blocking(PhysicalOperator op) throws IOException, PlanException{
        if(compiledInputs.length==1){
            MapReduceOper mro = compiledInputs[0];
            if (!mro.isMapDone()) {
                mro.setMapDoneSingle(true);
                curMROp = mro;
            }
            else if(mro.isMapDone() && !mro.isReduceDone()){
                FileSpec fSpec = getTempFileSpec();

                POStore st = getStore();
                st.setSFile(fSpec);
                mro.reducePlan.addAsLeaf(st);
                mro.setReduceDone(true);
                curMROp = startNew(fSpec, mro);
                curMROp.setMapDone(true);
            }
        }
        else{
            List<MapReduceOper> mergedPlans = merge(compiledInputs);
            MapReduceOper mro = mergedPlans.remove(0);

            if(mergedPlans.size()>0)
                mro.setMapDoneMultiple(true);
            else
                mro.setMapDoneSingle(true);

            // Connect all the reduce MROpers
            if(mergedPlans.size()>0)
                connRedOper(mergedPlans, mro);
            curMROp = mro;
        }
    }

    /**
     * Connect the reduce MROpers to the leaf node in the map MROper mro
     * by adding appropriate loads
     * @param mergedPlans - The list of reduce MROpers
     * @param mro - The map MROper
     * @throws PlanException
     * @throws IOException
     */
    private void connRedOper(List<MapReduceOper> mergedPlans, MapReduceOper mro) throws PlanException, IOException{
        PhysicalOperator leaf = null;
        List<PhysicalOperator> leaves = mro.mapPlan.getLeaves();
        if(leaves!=null && leaves.size()>0)
            leaf = leaves.get(0);

        for (MapReduceOper mmro : mergedPlans) {
            mmro.setReduceDone(true);
            FileSpec fileSpec = getTempFileSpec();
            POLoad ld = getLoad();
            ld.setLFile(fileSpec);
            POStore str = getStore();
            str.setSFile(fileSpec);
            mmro.reducePlan.addAsLeaf(str);
            mro.mapPlan.add(ld);
            if(leaf!=null)
                mro.mapPlan.connect(ld, leaf);
            MRPlan.connect(mmro, mro);
        }
    }


    /**
     * Force an end to the current map reduce job with a store into a temporary
     * file.
     * @param fSpec Temp file to force a store into.
     * @return MR operator that now is finished with a store.
     * @throws PlanException
     */
    private MapReduceOper endSingleInputPlanWithStr(FileSpec fSpec) throws PlanException{
        if(compiledInputs.length>1) {
            int errCode = 2023;
            String msg = "Received a multi input plan when expecting only a single input one.";
            throw new PlanException(msg, errCode, PigException.BUG);
        }
        MapReduceOper mro = compiledInputs[0];
        POStore str = getStore();
        str.setSFile(fSpec);
        if (!mro.isMapDone()) {
            mro.mapPlan.addAsLeaf(str);
            mro.setMapDoneSingle(true);
        } else if (mro.isMapDone() && !mro.isReduceDone()) {
            mro.reducePlan.addAsLeaf(str);
            mro.setReduceDone(true);
        } else {
            int errCode = 2022;
            String msg = "Both map and reduce phases have been done. This is unexpected while compiling.";
            throw new PlanException(msg, errCode, PigException.BUG);
        }
        return mro;
    }

    /**
     * Starts a new MRoper and connects it to the old
     * one by load-store. The assumption is that the
     * store is already inserted into the old MROper.
     * @param fSpec
     * @param old
     * @return
     * @throws IOException
     * @throws PlanException
     */
    private MapReduceOper startNew(FileSpec fSpec, MapReduceOper old) throws PlanException{
        POLoad ld = getLoad();
        ld.setLFile(fSpec);
        MapReduceOper ret = getMROp();
        ret.mapPlan.add(ld);
        MRPlan.add(ret);
        MRPlan.connect(old, ret);
        return ret;
    }

    /**
     * Returns a temporary DFS Path
     * @return
     * @throws IOException
     */
    private FileSpec getTempFileSpec() throws IOException {
        return new FileSpec(FileLocalizer.getTemporaryPath(pigContext).toString(),
                new FuncSpec(Utils.getTmpFileCompressorName(pigContext)));
    }

    /**
     * Merges the map MROpers in the compiledInputs into a single
     * merged map MRoper and returns a List with the merged map MROper
     * as the first oper and the rest being reduce MROpers.
     *
     * Care is taken to remove the map MROpers that are merged from the
     * MRPlan and their connections moved over to the merged map MROper.
     *
     * Merge is implemented as a sequence of binary merges.
     * merge(PhyPlan finPlan, List<PhyPlan> lst) := finPlan,merge(p) foreach p in lst
     *
     * @param compiledInputs
     * @return
     * @throws PlanException
     * @throws IOException
     */
    private List<MapReduceOper> merge(MapReduceOper[] compiledInputs)
            throws PlanException {
        List<MapReduceOper> ret = new ArrayList<MapReduceOper>();

        MapReduceOper mergedMap = getMROp();
        ret.add(mergedMap);
        MRPlan.add(mergedMap);

        Set<MapReduceOper> toBeConnected = new HashSet<MapReduceOper>();
        List<MapReduceOper> remLst = new ArrayList<MapReduceOper>();

        List<PhysicalPlan> mpLst = new ArrayList<PhysicalPlan>();

        for (MapReduceOper mro : compiledInputs) {
            if (!mro.isMapDone()) {
                remLst.add(mro);
                mpLst.add(mro.mapPlan);
                List<MapReduceOper> pmros = MRPlan.getPredecessors(mro);
                if(pmros!=null){
                    for(MapReduceOper pmro : pmros)
                        toBeConnected.add(pmro);
                }
            } else if (mro.isMapDone() && !mro.isReduceDone()) {
                ret.add(mro);
            } else {
                int errCode = 2027;
                String msg = "Both map and reduce phases have been done. This is unexpected for a merge.";
                throw new PlanException(msg, errCode, PigException.BUG);
            }
        }
        merge(ret.get(0).mapPlan, mpLst);

        Iterator<MapReduceOper> it = toBeConnected.iterator();
        while(it.hasNext())
            MRPlan.connect(it.next(), mergedMap);
        for(MapReduceOper rmro : remLst){
            if(rmro.requestedParallelism > mergedMap.requestedParallelism)
                mergedMap.requestedParallelism = rmro.requestedParallelism;
            for (String udf:rmro.UDFs)
            {
                if (!mergedMap.UDFs.contains(udf))
                    mergedMap.UDFs.add(udf);
            }
            // We also need to change scalar marking
            for(PhysicalOperator physOp: rmro.scalars) {
                if(!mergedMap.scalars.contains(physOp)) {
                    mergedMap.scalars.add(physOp);
                }
            }
            Set<PhysicalOperator> opsToChange = new HashSet<PhysicalOperator>();
            for (Map.Entry<PhysicalOperator, MapReduceOper> entry : phyToMROpMap.entrySet()) {
                if (entry.getValue()==rmro) {
                    opsToChange.add(entry.getKey());
                }
            }
            for (PhysicalOperator op : opsToChange) {
                phyToMROpMap.put(op, mergedMap);
            }

            MRPlan.remove(rmro);
        }
        return ret;
    }

    /**
     * The merge of a list of map plans
     * @param <O>
     * @param <E>
     * @param finPlan - Final Plan into which the list of plans is merged
     * @param plans - list of map plans to be merged
     * @throws PlanException
     */
    private <O extends Operator, E extends OperatorPlan<O>> void merge(
            E finPlan, List<E> plans) throws PlanException {
        for (E e : plans) {
            finPlan.merge(e);
        }
    }

    private void processUDFs(PhysicalPlan plan) throws VisitorException{
        if(plan!=null){
            //Process Scalars (UDF with referencedOperators)
            ScalarPhyFinder scalarPhyFinder = new ScalarPhyFinder(plan);
            scalarPhyFinder.visit();
            curMROp.scalars.addAll(scalarPhyFinder.getScalars());

            //Process UDFs
            udfFinder.setPlan(plan);
            udfFinder.visit();
            curMROp.UDFs.addAll(udfFinder.getUDFs());
        }
    }


    /* The visitOp methods that decide what to do with the current operator */

    /**
     * Compiles a split operator. The logic is to
     * close the split job by replacing the split oper by
     * a store and creating a new Map MRoper and return
     * that as the current MROper to which other operators
     * would be compiled into. The new MROper would be connected
     * to the split job by load-store. Also add the split oper
     * to the splitsSeen map.
     * @param op - The split operator
     * @throws VisitorException
     */
    @Override
    public void visitSplit(POSplit op) throws VisitorException{
        try{
            FileSpec fSpec = op.getSplitStore();
            MapReduceOper mro = endSingleInputPlanWithStr(fSpec);
            mro.setSplitter(true);
            splitsSeen.put(op.getOperatorKey(), mro);
            curMROp = startNew(fSpec, mro);
            phyToMROpMap.put(op, curMROp);
        }catch(Exception e){
            int errCode = 2034;
            String msg = "Error compiling operator " + op.getClass().getSimpleName();
            throw new MRCompilerException(msg, errCode, PigException.BUG, e);
        }
    }

    @Override
    public void visitLoad(POLoad op) throws VisitorException{
        try{
            nonBlocking(op);
            phyToMROpMap.put(op, curMROp);
        }catch(Exception e){
            int errCode = 2034;
            String msg = "Error compiling operator " + op.getClass().getSimpleName();
            throw new MRCompilerException(msg, errCode, PigException.BUG, e);
        }
    }

    @Override
    public void visitNative(PONative op) throws VisitorException{
        // We will explode the native operator here to add a new MROper for native Mapreduce job
        try{
            // add a map reduce boundary
            MapReduceOper nativeMROper = getNativeMROp(op.getNativeMRjar(), op.getParams());
            MRPlan.add(nativeMROper);
            MRPlan.connect(curMROp, nativeMROper);
            phyToMROpMap.put(op, nativeMROper);
            curMROp = nativeMROper;
        }catch(Exception e){
            int errCode = 2034;
            String msg = "Error compiling operator " + op.getClass().getSimpleName();
            throw new MRCompilerException(msg, errCode, PigException.BUG, e);
        }
    }

    @Override
    public void visitStore(POStore op) throws VisitorException{
        try{
            nonBlocking(op);
            phyToMROpMap.put(op, curMROp);
            if (op.getSFile()!=null && op.getSFile().getFuncSpec()!=null)
                curMROp.UDFs.add(op.getSFile().getFuncSpec().toString());
        }catch(Exception e){
            int errCode = 2034;
            String msg = "Error compiling operator " + op.getClass().getSimpleName();
            throw new MRCompilerException(msg, errCode, PigException.BUG, e);
        }
    }

    @Override
    public void visitFilter(POFilter op) throws VisitorException{
        try{
            nonBlocking(op);
            processUDFs(op.getPlan());
            phyToMROpMap.put(op, curMROp);
        }catch(Exception e){
            int errCode = 2034;
            String msg = "Error compiling operator " + op.getClass().getSimpleName();
            throw new MRCompilerException(msg, errCode, PigException.BUG, e);
        }
    }

    @Override
    public void visitCross(POCross op) throws VisitorException {
        try{
            nonBlocking(op);
            phyToMROpMap.put(op, curMROp);
        }catch(Exception e){
            int errCode = 2034;
            String msg = "Error compiling operator " + op.getClass().getSimpleName();
            throw new MRCompilerException(msg, errCode, PigException.BUG, e);
        }
    }

    @Override
    public void visitStream(POStream op) throws VisitorException{
        try{
            nonBlocking(op);
            phyToMROpMap.put(op, curMROp);
        }catch(Exception e){
            int errCode = 2034;
            String msg = "Error compiling operator " + op.getClass().getSimpleName();
            throw new MRCompilerException(msg, errCode, PigException.BUG, e);
        }
    }

    @Override
    public void visitLimit(POLimit op) throws VisitorException{
        try{
            MapReduceOper mro = compiledInputs[0];
            mro.limit = op.getLimit();
            if (op.getLimitPlan() != null) {
                processUDFs(op.getLimitPlan());
                mro.limitPlan = op.getLimitPlan();
            }
            if (!mro.isMapDone()) {
                // if map plan is open, add a limit for optimization, eventually we
                // will add another limit to reduce plan
                if (!pigContext.inIllustrator)
                {
                    mro.mapPlan.addAsLeaf(op);
                    mro.setMapDone(true);
                }

                if (mro.reducePlan.isEmpty())
                {
                    MRUtil.simpleConnectMapToReduce(mro, scope, nig);
                    mro.requestedParallelism = 1;
                    if (!pigContext.inIllustrator) {
                        POLimit pLimit2 = new POLimit(new OperatorKey(scope,nig.getNextNodeId(scope)));
                        pLimit2.setLimit(op.getLimit());
                        pLimit2.setLimitPlan(op.getLimitPlan());
                        mro.reducePlan.addAsLeaf(pLimit2);
                    } else {
                        mro.reducePlan.addAsLeaf(op);
                    }
                }
                else
                {
                    messageCollector.collect("Something in the reduce plan while map plan is not done. Something wrong!",
                            MessageType.Warning, PigWarning.REDUCE_PLAN_NOT_EMPTY_WHILE_MAP_PLAN_UNDER_PROCESS);
                }
            } else if (mro.isMapDone() && !mro.isReduceDone()) {
                // limit should add into reduce plan
                mro.reducePlan.addAsLeaf(op);
            } else {
                messageCollector.collect("Both map and reduce phases have been done. This is unexpected while compiling!",
                        MessageType.Warning, PigWarning.UNREACHABLE_CODE_BOTH_MAP_AND_REDUCE_PLANS_PROCESSED);
            }
            phyToMROpMap.put(op, mro);
        }catch(Exception e){
            int errCode = 2034;
            String msg = "Error compiling operator " + op.getClass().getSimpleName();
            throw new MRCompilerException(msg, errCode, PigException.BUG, e);
        }
    }

    @Override
    public void visitLocalRearrange(POLocalRearrange op) throws VisitorException {
        try{
            addToMap(op);
            List<PhysicalPlan> plans = op.getPlans();
            if(plans!=null)
                for(PhysicalPlan ep : plans)
                    processUDFs(ep);
            phyToMROpMap.put(op, curMROp);
        }catch(Exception e){
            int errCode = 2034;
            String msg = "Error compiling operator " + op.getClass().getSimpleName();
            throw new MRCompilerException(msg, errCode, PigException.BUG, e);
        }
    }

    @Override
    public void visitCollectedGroup(POCollectedGroup op) throws VisitorException {

        if(!curMROp.mapDone){

            List<PhysicalOperator> roots = curMROp.mapPlan.getRoots();
            if(roots.size() != 1){
                int errCode = 2171;
                String errMsg = "Expected one but found more then one root physical operator in physical plan.";
                throw new MRCompilerException(errMsg,errCode,PigException.BUG);
            }

            PhysicalOperator phyOp = roots.get(0);
            if(! (phyOp instanceof POLoad)){
                int errCode = 2172;
                String errMsg = "Expected physical operator at root to be POLoad. Found : "+phyOp.getClass().getCanonicalName();
                throw new MRCompilerException(errMsg,errCode,PigException.BUG);
            }


            LoadFunc loadFunc = ((POLoad)phyOp).getLoadFunc();
            try {
                if(!(CollectableLoadFunc.class.isAssignableFrom(loadFunc.getClass()))){
                    int errCode = 2249;
                    throw new MRCompilerException("While using 'collected' on group; data must be loaded via loader implementing CollectableLoadFunc.", errCode);
                }
                ((CollectableLoadFunc)loadFunc).ensureAllKeyInstancesInSameSplit();
            } catch (MRCompilerException e){
                throw (e);
            } catch (IOException e) {
                int errCode = 2034;
                String msg = "Error compiling operator " + op.getClass().getSimpleName();
                throw new MRCompilerException(msg, errCode, PigException.BUG, e);
            }

            try{
                nonBlocking(op);
                List<PhysicalPlan> plans = op.getPlans();
                if(plans!=null)
                    for(PhysicalPlan ep : plans)
                        processUDFs(ep);
                phyToMROpMap.put(op, curMROp);
            }catch(Exception e){
                int errCode = 2034;
                String msg = "Error compiling operator " + op.getClass().getSimpleName();
                throw new MRCompilerException(msg, errCode, PigException.BUG, e);
            }
        }
        else if(!curMROp.reduceDone){
            int errCode=2250;
            String msg = "Blocking operators are not allowed before Collected Group. Consider dropping using 'collected'.";
            throw new MRCompilerException(msg, errCode, PigException.BUG);
        }
        else{
            int errCode = 2022;
            String msg = "Both map and reduce phases have been done. This is unexpected while compiling.";
            throw new MRCompilerException(msg, errCode, PigException.BUG);
        }

    }

    @Override
    public void visitPOForEach(POForEach op) throws VisitorException{
        try{
            nonBlocking(op);
            List<PhysicalPlan> plans = op.getInputPlans();
            if(plans!=null)
                for (PhysicalPlan plan : plans) {
                    processUDFs(plan);
                }
            phyToMROpMap.put(op, curMROp);
        }catch(Exception e){
            int errCode = 2034;
            String msg = "Error compiling operator " + op.getClass().getSimpleName();
            throw new MRCompilerException(msg, errCode, PigException.BUG, e);
        }
    }

    @Override
    public void visitGlobalRearrange(POGlobalRearrange op) throws VisitorException{
        try{
            blocking(op);
            curMROp.customPartitioner = op.getCustomPartitioner();
            phyToMROpMap.put(op, curMROp);
        }catch(Exception e){
            int errCode = 2034;
            String msg = "Error compiling operator " + op.getClass().getSimpleName();
            throw new MRCompilerException(msg, errCode, PigException.BUG, e);
        }
    }

    @Override
    public void visitPackage(POPackage op) throws VisitorException{
        try{
            nonBlocking(op);
            phyToMROpMap.put(op, curMROp);
            if (op.getPkgr().getPackageType() == PackageType.JOIN) {
                curMROp.markRegularJoin();
            } else if (op.getPkgr().getPackageType() == PackageType.GROUP) {
                if (op.getNumInps() == 1) {
                    curMROp.markGroupBy();
                } else if (op.getNumInps() > 1) {
                    curMROp.markCogroup();
                }
            }
        }catch(Exception e){
            int errCode = 2034;
            String msg = "Error compiling operator " + op.getClass().getSimpleName();
            throw new MRCompilerException(msg, errCode, PigException.BUG, e);
        }
    }

    @Override
    public void visitUnion(POUnion op) throws VisitorException{
        try{
            nonBlocking(op);
            phyToMROpMap.put(op, curMROp);
        }catch(Exception e){
            int errCode = 2034;
            String msg = "Error compiling operator " + op.getClass().getSimpleName();
            throw new MRCompilerException(msg, errCode, PigException.BUG, e);
        }
    }

    /**
     * This is an operator which will have multiple inputs(= to number of join inputs)
     * But it prunes off all inputs but the fragment input and creates separate MR jobs
     * for each of the replicated inputs and uses these as the replicated files that
     * are configured in the POFRJoin operator. It also sets that this is FRJoin job
     * and some parametes associated with it.
     */
    @Override
    public void visitFRJoin(POFRJoin op) throws VisitorException {
        try{
            FileSpec[] replFiles = new FileSpec[op.getInputs().size()];
            for (int i=0; i<replFiles.length; i++) {
                if(i==op.getFragment()) continue;
                replFiles[i] = getTempFileSpec();
            }
            op.setReplFiles(replFiles);


            curMROp = phyToMROpMap.get(op.getInputs().get(op.getFragment()));
            for(int i=0;i<compiledInputs.length;i++){
                MapReduceOper mro = compiledInputs[i];
                if(curMROp.equals(mro))
                    continue;
                POStore str = getStore();
                str.setSFile(replFiles[i]);

                Configuration conf =
                    ConfigurationUtil.toConfiguration(pigContext.getProperties());
                boolean combinable = !conf.getBoolean("pig.noSplitCombination", false);

                if (!mro.isMapDone()) {
                    if (combinable && hasTooManyInputFiles(mro, conf)) {
                        POStore tmpSto = getStore();
                        FileSpec fSpec = getTempFileSpec();
                        tmpSto.setSFile(fSpec);
                        mro.mapPlan.addAsLeaf(tmpSto);
                        mro.setMapDoneSingle(true);
                        MapReduceOper catMROp = getConcatenateJob(fSpec, mro, str);
                        MRPlan.connect(catMROp, curMROp);
                    } else {
                        mro.mapPlan.addAsLeaf(str);
                        mro.setMapDoneSingle(true);
                        MRPlan.connect(mro, curMROp);
                    }
                } else if (mro.isMapDone() && !mro.isReduceDone()) {
                    if (combinable && (mro.requestedParallelism >= fileConcatenationThreshold)) {
                        POStore tmpSto = getStore();
                        FileSpec fSpec = getTempFileSpec();
                        tmpSto.setSFile(fSpec);
                        mro.reducePlan.addAsLeaf(tmpSto);
                        mro.setReduceDone(true);
                        MapReduceOper catMROp = getConcatenateJob(fSpec, mro, str);
                        MRPlan.connect(catMROp, curMROp);
                    } else {
                        mro.reducePlan.addAsLeaf(str);
                        mro.setReduceDone(true);
                        MRPlan.connect(mro, curMROp);
                    }
                } else {
                    int errCode = 2022;
                    String msg = "Both map and reduce phases have been done. This is unexpected while compiling.";
                    throw new PlanException(msg, errCode, PigException.BUG);
                }
            }

            if (!curMROp.isMapDone()) {
                curMROp.mapPlan.addAsLeaf(op);
            } else if (curMROp.isMapDone() && !curMROp.isReduceDone()) {
                curMROp.reducePlan.addAsLeaf(op);
            } else {
                int errCode = 2022;
                String msg = "Both map and reduce phases have been done. This is unexpected while compiling.";
                throw new PlanException(msg, errCode, PigException.BUG);
            }
            List<List<PhysicalPlan>> joinPlans = op.getJoinPlans();
            if(joinPlans!=null)
                for (List<PhysicalPlan> joinPlan : joinPlans) {
                    if(joinPlan!=null)
                        for (PhysicalPlan plan : joinPlan) {
                            processUDFs(plan);
                        }
                }
            phyToMROpMap.put(op, curMROp);
        }catch(Exception e){
            int errCode = 2034;
            String msg = "Error compiling operator " + op.getClass().getSimpleName();
            throw new MRCompilerException(msg, errCode, PigException.BUG, e);
        }
    }

    @SuppressWarnings("unchecked")
    private boolean hasTooManyInputFiles(MapReduceOper mro, Configuration conf) {
        if (pigContext == null || pigContext.getExecType() == ExecType.LOCAL) {
            return false;
        }

        if (mro instanceof NativeMapReduceOper) {
            return optimisticFileConcatenation ? false : true;
        }

        PhysicalPlan mapPlan = mro.mapPlan;

        List<PhysicalOperator> roots = mapPlan.getRoots();
        if (roots == null || roots.size() == 0) return false;

        int numFiles = 0;
        boolean ret = false;
        try {
            for (PhysicalOperator root : roots) {
                POLoad ld = (POLoad) root;
                String fileName = ld.getLFile().getFileName();

                if(UriUtil.isHDFSFile(fileName)){
                    // Only if the input is an hdfs file, this optimization is
                    // useful (to reduce load on namenode)

                    //separate out locations separated by comma
                    String [] locations = LoadFunc.getPathStrings(fileName);
                    for(String location : locations){
                        if(!UriUtil.isHDFSFile(location))
                            continue;
                        Path path = new Path(location);
                        FileSystem fs = path.getFileSystem(conf);
                        if (fs.exists(path)) {
                            LoadFunc loader = (LoadFunc) PigContext
                            .instantiateFuncFromSpec(ld.getLFile()
                                    .getFuncSpec());
                            Job job = new Job(conf);
                            loader.setUDFContextSignature(ld.getSignature());
                            loader.setLocation(location, job);
                            InputFormat inf = loader.getInputFormat();
                            List<InputSplit> splits = inf.getSplits(HadoopShims.cloneJobContext(job));
                            List<List<InputSplit>> results = MapRedUtil
                            .getCombinePigSplits(splits,
                                    HadoopShims.getDefaultBlockSize(fs, path),
                                    conf);
                            numFiles += results.size();
                        } else {
                            List<MapReduceOper> preds = MRPlan.getPredecessors(mro);
                            if (preds != null && preds.size() == 1) {
                                MapReduceOper pred = preds.get(0);
                                if (!pred.reducePlan.isEmpty()) {
                                    numFiles += pred.requestedParallelism;
                                } else { // map-only job
                                    ret = hasTooManyInputFiles(pred, conf);
                                    break;
                                }
                            } else if (!optimisticFileConcatenation) {
                                // can't determine the number of input files.
                                // Treat it as having too manyfiles
                                numFiles = fileConcatenationThreshold;
                                break;
                            }
                        }
                    }
                }
            }
        } catch (IOException e) {
            LOG.warn("failed to get number of input files", e);
        } catch (InterruptedException e) {
            LOG.warn("failed to get number of input files", e);
        }

        LOG.info("number of input files: " + numFiles);
        return ret ? true : (numFiles >= fileConcatenationThreshold);
    }

    /*
     * Use Mult File Combiner to concatenate small input files
     */
    private MapReduceOper getConcatenateJob(FileSpec fSpec, MapReduceOper old, POStore str)
            throws PlanException, ExecException {

        MapReduceOper mro = startNew(fSpec, old);
        mro.mapPlan.addAsLeaf(str);
        mro.setMapDone(true);

        LOG.info("Insert a file-concatenation job");

        return mro;
    }

    /** Leftmost relation is referred as base relation (this is the one fed into mappers.)
     *  First, close all MROpers except for first one (referred as baseMROPer)
     *  Then, create a MROper which will do indexing job (idxMROper)
     *  Connect idxMROper before the mappedMROper in the MRPlan.
     */

    @Override
    public void visitMergeCoGroup(POMergeCogroup poCoGrp) throws VisitorException {

        if(compiledInputs.length < 2){
            int errCode=2251;
            String errMsg = "Merge Cogroup work on two or more relations." +
                    "To use map-side group-by on single relation, use 'collected' qualifier.";
            throw new MRCompilerException(errMsg, errCode);
        }

        List<FuncSpec> funcSpecs = new ArrayList<FuncSpec>(compiledInputs.length-1);
        List<String> fileSpecs = new ArrayList<String>(compiledInputs.length-1);
        List<String> loaderSigns = new ArrayList<String>(compiledInputs.length-1);

        try{
            // Iterate through all the MROpers, disconnect side MROPers from
            // MROPerPlan and collect all the information needed in different lists.

            for(int i=0 ; i < compiledInputs.length; i++){

                MapReduceOper mrOper = compiledInputs[i];
                PhysicalPlan mapPlan = mrOper.mapPlan;
                if(mapPlan.getRoots().size() != 1){
                    int errCode = 2171;
                    String errMsg = "Expected one but found more then one root physical operator in physical plan.";
                    throw new MRCompilerException(errMsg,errCode,PigException.BUG);
                }

                PhysicalOperator rootPOOp = mapPlan.getRoots().get(0);
                if(! (rootPOOp instanceof POLoad)){
                    int errCode = 2172;
                    String errMsg = "Expected physical operator at root to be POLoad. Found : "+rootPOOp.getClass().getCanonicalName();
                    throw new MRCompilerException(errMsg,errCode);
                }

                POLoad sideLoader = (POLoad)rootPOOp;
                FileSpec loadFileSpec = sideLoader.getLFile();
                FuncSpec funcSpec = loadFileSpec.getFuncSpec();
                LoadFunc loadfunc = sideLoader.getLoadFunc();
                if(i == 0){

                    if(!(CollectableLoadFunc.class.isAssignableFrom(loadfunc.getClass()))){
                        int errCode = 2252;
                        throw new MRCompilerException("Base loader in Cogroup must implement CollectableLoadFunc.", errCode);
                    }

                    ((CollectableLoadFunc)loadfunc).ensureAllKeyInstancesInSameSplit();
                    continue;
                }
                if(!(IndexableLoadFunc.class.isAssignableFrom(loadfunc.getClass()))){
                    int errCode = 2253;
                    throw new MRCompilerException("Side loaders in cogroup must implement IndexableLoadFunc.", errCode);
                }

                funcSpecs.add(funcSpec);
                fileSpecs.add(loadFileSpec.getFileName());
                loaderSigns.add(sideLoader.getSignature());
                MRPlan.remove(mrOper);
            }

            poCoGrp.setSideLoadFuncs(funcSpecs);
            poCoGrp.setSideFileSpecs(fileSpecs);
            poCoGrp.setLoaderSignatures(loaderSigns);

            // Use map-reduce operator of base relation for the cogroup operation.
            MapReduceOper baseMROp = phyToMROpMap.get(poCoGrp.getInputs().get(0));
            if(baseMROp.mapDone || !baseMROp.reducePlan.isEmpty()){
                int errCode = 2254;
                throw new MRCompilerException("Currently merged cogroup is not supported after blocking operators.", errCode);
            }

            // Create new map-reduce operator for indexing job and then configure it.
            MapReduceOper indexerMROp = getMROp();
            FileSpec idxFileSpec = getIndexingJob(indexerMROp, baseMROp, poCoGrp.getLRInnerPlansOf(0));
            poCoGrp.setIdxFuncSpec(idxFileSpec.getFuncSpec());
            poCoGrp.setIndexFileName(idxFileSpec.getFileName());

            baseMROp.mapPlan.addAsLeaf(poCoGrp);
            for (FuncSpec funcSpec : funcSpecs)
                baseMROp.UDFs.add(funcSpec.toString());
            MRPlan.add(indexerMROp);
            MRPlan.connect(indexerMROp, baseMROp);

            phyToMROpMap.put(poCoGrp,baseMROp);
            // Going forward, new operators should be added in baseMRop. To make
            // sure, reset curMROp.
            curMROp = baseMROp;
        }
        catch (ExecException e){
           throw new MRCompilerException(e.getDetailedMessage(),e.getErrorCode(),e.getErrorSource(),e);
        }
        catch (MRCompilerException mrce){
            throw(mrce);
        }
        catch (CloneNotSupportedException e) {
            throw new MRCompilerException(e);
        }
        catch(PlanException e){
            int errCode = 2034;
            String msg = "Error compiling operator " + poCoGrp.getClass().getCanonicalName();
            throw new MRCompilerException(msg, errCode, PigException.BUG, e);
        }
        catch (IOException e){
            int errCode = 3000;
            String errMsg = "IOException caught while compiling POMergeCoGroup";
            throw new MRCompilerException(errMsg, errCode,e);
        }
    }

    // Sets up the indexing job for map-side cogroups.
    private FileSpec getIndexingJob(MapReduceOper indexerMROp,
            final MapReduceOper baseMROp, final List<PhysicalPlan> mapperLRInnerPlans)
        throws MRCompilerException, PlanException, ExecException, IOException, CloneNotSupportedException {

        // First replace loader with  MergeJoinIndexer.
        PhysicalPlan baseMapPlan = baseMROp.mapPlan;
        POLoad baseLoader = (POLoad)baseMapPlan.getRoots().get(0);
        FileSpec origLoaderFileSpec = baseLoader.getLFile();
        FuncSpec funcSpec = origLoaderFileSpec.getFuncSpec();
        LoadFunc loadFunc = baseLoader.getLoadFunc();

        if (! (OrderedLoadFunc.class.isAssignableFrom(loadFunc.getClass()))){
            int errCode = 1104;
            String errMsg = "Base relation of merge-coGroup must implement " +
            "OrderedLoadFunc interface. The specified loader "
            + funcSpec + " doesn't implement it";
            throw new MRCompilerException(errMsg,errCode);
        }

        String[] indexerArgs = new String[6];
        indexerArgs[0] = funcSpec.toString();
        indexerArgs[1] = ObjectSerializer.serialize((Serializable)mapperLRInnerPlans);
        indexerArgs[3] = baseLoader.getSignature();
        indexerArgs[4] = baseLoader.getOperatorKey().scope;
        indexerArgs[5] = Boolean.toString(false); // we care for nulls.

        PhysicalPlan phyPlan;
        if (baseMapPlan.getSuccessors(baseLoader) == null
                || baseMapPlan.getSuccessors(baseLoader).isEmpty()){
         // Load-Load-Cogroup case.
            phyPlan = null;
        }

        else{ // We got something. Yank it and set it as inner plan.
            phyPlan = baseMapPlan.clone();
            PhysicalOperator root = phyPlan.getRoots().get(0);
            phyPlan.disconnect(root, phyPlan.getSuccessors(root).get(0));
            phyPlan.remove(root);

        }
        indexerArgs[2] = ObjectSerializer.serialize(phyPlan);

        POLoad idxJobLoader = getLoad();
        idxJobLoader.setLFile(new FileSpec(origLoaderFileSpec.getFileName(),
                new FuncSpec(MergeJoinIndexer.class.getName(), indexerArgs)));
        indexerMROp.mapPlan.add(idxJobLoader);
        indexerMROp.UDFs.add(baseLoader.getLFile().getFuncSpec().toString());

        // Loader of mro will return a tuple of form -
        // (key1, key2, .. , WritableComparable, splitIndex). See MergeJoinIndexer for details.

        // After getting an index entry in each mapper, send all of them to one
        // reducer where they will be sorted on the way by Hadoop.
        MRUtil.simpleConnectMapToReduce(indexerMROp, scope, nig);

        indexerMROp.requestedParallelism = 1; // we need exactly one reducer for indexing job.

        // We want to use typed tuple comparator for this job, instead of default
        // raw binary comparator used by Pig, to make sure index entries are
        // sorted correctly by Hadoop.
        indexerMROp.useTypedComparator(true);

        POStore st = getStore();
        FileSpec strFile = getTempFileSpec();
        st.setSFile(strFile);
        indexerMROp.reducePlan.addAsLeaf(st);
        indexerMROp.setReduceDone(true);

        return strFile;
    }

    /** Since merge-join works on two inputs there are exactly two MROper predecessors identified  as left and right.
     *  Instead of merging two operators, both are used to generate a MR job each. First MR oper is run to generate on-the-fly index on right side.
     *  Second is used to actually do the join. First MR oper is identified as rightMROper and second as curMROper.

     *  1) RightMROper: If it is in map phase. It can be preceded only by POLoad. If there is anything else
     *                  in physical plan, that is yanked and set as inner plans of joinOp.
     *                  If it is reduce phase. Close this operator and start new MROper.
     *  2) LeftMROper:  If it is in map phase, add the Join operator in it.
     *                  If it is in reduce phase. Close it and start new MROper.
     */

    @Override
    public void visitMergeJoin(POMergeJoin joinOp) throws VisitorException {

        try{
            if(compiledInputs.length != 2 || joinOp.getInputs().size() != 2){
                int errCode=1101;
                throw new MRCompilerException("Merge Join must have exactly two inputs. Found : "+compiledInputs.length, errCode);
            }

            curMROp = phyToMROpMap.get(joinOp.getInputs().get(0));

            MapReduceOper rightMROpr = null;
            if(curMROp.equals(compiledInputs[0]))
                rightMROpr = compiledInputs[1];
            else
                rightMROpr = compiledInputs[0];

            // We will first operate on right side which is indexer job.
            // First yank plan of the compiled right input and set that as an inner plan of right operator.
            PhysicalPlan rightPipelinePlan;
            if(!rightMROpr.mapDone){
                PhysicalPlan rightMapPlan = rightMROpr.mapPlan;
                if(rightMapPlan.getRoots().size() != 1){
                    int errCode = 2171;
                    String errMsg = "Expected one but found more then one root physical operator in physical plan.";
                    throw new MRCompilerException(errMsg,errCode,PigException.BUG);
                }

                PhysicalOperator rightLoader = rightMapPlan.getRoots().get(0);
                if(! (rightLoader instanceof POLoad)){
                    int errCode = 2172;
                    String errMsg = "Expected physical operator at root to be POLoad. Found : "+rightLoader.getClass().getCanonicalName();
                    throw new MRCompilerException(errMsg,errCode);
                }

                if (rightMapPlan.getSuccessors(rightLoader) == null || rightMapPlan.getSuccessors(rightLoader).isEmpty())
                    // Load - Join case.
                    rightPipelinePlan = null;

                else{ // We got something on right side. Yank it and set it as inner plan of right input.
                    rightPipelinePlan = rightMapPlan.clone();
                    PhysicalOperator root = rightPipelinePlan.getRoots().get(0);
                    rightPipelinePlan.disconnect(root, rightPipelinePlan.getSuccessors(root).get(0));
                    rightPipelinePlan.remove(root);
                    rightMapPlan.trimBelow(rightLoader);
                }
            }

            else if(!rightMROpr.reduceDone){
                // Indexer must run in map. If we are in reduce, close it and start new MROper.
                // No need of yanking in this case. Since we are starting brand new MR Operator and it will contain nothing.
                POStore rightStore = getStore();
                FileSpec rightStrFile = getTempFileSpec();
                rightStore.setSFile(rightStrFile);
                rightMROpr.reducePlan.addAsLeaf(rightStore);
                rightMROpr.setReduceDone(true);
                rightMROpr = startNew(rightStrFile, rightMROpr);
                rightPipelinePlan = null;
            }

            else{
                int errCode = 2022;
                String msg = "Both map and reduce phases have been done. This is unexpected while compiling.";
                throw new PlanException(msg, errCode, PigException.BUG);
            }

            joinOp.setupRightPipeline(rightPipelinePlan);
            rightMROpr.requestedParallelism = 1; // we need exactly one reducer for indexing job.

            // At this point, we must be operating on map plan of right input and it would contain nothing else other then a POLoad.
            POLoad rightLoader = (POLoad)rightMROpr.mapPlan.getRoots().get(0);
            joinOp.setSignature(rightLoader.getSignature());
            LoadFunc rightLoadFunc = rightLoader.getLoadFunc();
            List<String> udfs = new ArrayList<String>();
            if(IndexableLoadFunc.class.isAssignableFrom(rightLoadFunc.getClass())) {
                joinOp.setRightLoaderFuncSpec(rightLoader.getLFile().getFuncSpec());
                joinOp.setRightInputFileName(rightLoader.getLFile().getFileName());
                udfs.add(rightLoader.getLFile().getFuncSpec().toString());

                // we don't need the right MROper since
                // the right loader is an IndexableLoadFunc which can handle the index
                // itself
                MRPlan.remove(rightMROpr);
                if(rightMROpr == compiledInputs[0]) {
                    compiledInputs[0] = null;
                } else if(rightMROpr == compiledInputs[1]) {
                    compiledInputs[1] = null;
                }
                rightMROpr = null;

                // validate that the join keys in merge join are only
                // simple column projections or '*' and not expression - expressions
                // cannot be handled when the index is built by the storage layer on the sorted
                // data when the sorted data (and corresponding index) is written.
                // So merge join will be restricted not have expressions as
                // join keys
                int numInputs = mPlan.getPredecessors(joinOp).size(); // should be 2
                for(int i = 0; i < numInputs; i++) {
                    List<PhysicalPlan> keyPlans = joinOp.getInnerPlansOf(i);
                    for (PhysicalPlan keyPlan : keyPlans) {
                        for(PhysicalOperator op : keyPlan) {
                            if(!(op instanceof POProject)) {
                                int errCode = 1106;
                                String errMsg = "Merge join is possible only for simple column or '*' join keys when using " +
                                rightLoader.getLFile().getFuncSpec() + " as the loader";
                                throw new MRCompilerException(errMsg, errCode, PigException.INPUT);
                            }
                        }
                    }
                }
            } else {
                LoadFunc loadFunc = rightLoader.getLoadFunc();
                //Replacing POLoad with indexer is disabled for 'merge-sparse' joins.  While
                //this feature would be useful, the current implementation of DefaultIndexableLoader
                //is not designed to handle multiple calls to seekNear.  Specifically, it rereads the entire index
                //for each call.  Some refactoring of this class is required - and then the check below could be removed.
                if (joinOp.getJoinType() == LOJoin.JOINTYPE.MERGESPARSE) {
                    int errCode = 1104;
                    String errMsg = "Right input of merge-join must implement IndexableLoadFunc. " +
                    "The specified loader " + loadFunc + " doesn't implement it";
                    throw new MRCompilerException(errMsg,errCode);
                }

                // Replace POLoad with  indexer.

                if (! (OrderedLoadFunc.class.isAssignableFrom(loadFunc.getClass()))){
                    int errCode = 1104;
                    String errMsg = "Right input of merge-join must implement " +
                    "OrderedLoadFunc interface. The specified loader "
                    + loadFunc + " doesn't implement it";
                    throw new MRCompilerException(errMsg,errCode);
                }

                String[] indexerArgs = new String[6];
                List<PhysicalPlan> rightInpPlans = joinOp.getInnerPlansOf(1);
                FileSpec origRightLoaderFileSpec = rightLoader.getLFile();

                indexerArgs[0] = origRightLoaderFileSpec.getFuncSpec().toString();
                indexerArgs[1] = ObjectSerializer.serialize((Serializable)rightInpPlans);
                indexerArgs[2] = ObjectSerializer.serialize(rightPipelinePlan);
                indexerArgs[3] = rightLoader.getSignature();
                indexerArgs[4] = rightLoader.getOperatorKey().scope;
                indexerArgs[5] = Boolean.toString(true);

                FileSpec lFile = new FileSpec(rightLoader.getLFile().getFileName(),new FuncSpec(MergeJoinIndexer.class.getName(), indexerArgs));
                rightLoader.setLFile(lFile);

                // Loader of mro will return a tuple of form -
                // (keyFirst1, keyFirst2, .. , position, splitIndex) See MergeJoinIndexer

                MRUtil.simpleConnectMapToReduce(rightMROpr, scope, nig);
                rightMROpr.useTypedComparator(true);

                POStore st = getStore();
                FileSpec strFile = getTempFileSpec();
                st.setSFile(strFile);
                rightMROpr.reducePlan.addAsLeaf(st);
                rightMROpr.setReduceDone(true);

                // set up the DefaultIndexableLoader for the join operator
                String[] defaultIndexableLoaderArgs = new String[5];
                defaultIndexableLoaderArgs[0] = origRightLoaderFileSpec.getFuncSpec().toString();
                defaultIndexableLoaderArgs[1] = strFile.getFileName();
                defaultIndexableLoaderArgs[2] = strFile.getFuncSpec().toString();
                defaultIndexableLoaderArgs[3] = joinOp.getOperatorKey().scope;
                defaultIndexableLoaderArgs[4] = origRightLoaderFileSpec.getFileName();
                joinOp.setRightLoaderFuncSpec((new FuncSpec(DefaultIndexableLoader.class.getName(), defaultIndexableLoaderArgs)));
                joinOp.setRightInputFileName(origRightLoaderFileSpec.getFileName());

                joinOp.setIndexFile(strFile.getFileName());
                udfs.add(origRightLoaderFileSpec.getFuncSpec().toString());
            }

            // We are done with right side. Lets work on left now.
            // Join will be materialized in leftMROper.
            if(!curMROp.mapDone) // Life is easy
                curMROp.mapPlan.addAsLeaf(joinOp);

            else if(!curMROp.reduceDone){  // This is a map-side join. Close this MROper and start afresh.
                POStore leftStore = getStore();
                FileSpec leftStrFile = getTempFileSpec();
                leftStore.setSFile(leftStrFile);
                curMROp.reducePlan.addAsLeaf(leftStore);
                curMROp.setReduceDone(true);
                curMROp = startNew(leftStrFile, curMROp);
                curMROp.mapPlan.addAsLeaf(joinOp);
            }

            else{
                int errCode = 2022;
                String msg = "Both map and reduce phases have been done. This is unexpected while compiling.";
                throw new PlanException(msg, errCode, PigException.BUG);
            }
            if(rightMROpr != null) {
                rightMROpr.markIndexer();
                // We want to ensure indexing job runs prior to actual join job. So, connect them in order.
                MRPlan.connect(rightMROpr, curMROp);
            }
            phyToMROpMap.put(joinOp, curMROp);
            // no combination of small splits as there is currently no way to guarantee the sortness
            // of the combined splits.
            curMROp.noCombineSmallSplits();
            curMROp.UDFs.addAll(udfs);
        }
        catch(PlanException e){
            int errCode = 2034;
            String msg = "Error compiling operator " + joinOp.getClass().getCanonicalName();
            throw new MRCompilerException(msg, errCode, PigException.BUG, e);
        }
       catch (IOException e){
           int errCode = 3000;
           String errMsg = "IOException caught while compiling POMergeJoin";
            throw new MRCompilerException(errMsg, errCode,e);
        }
       catch(CloneNotSupportedException e){
           int errCode = 2127;
           String errMsg = "Cloning exception caught while compiling POMergeJoin";
           throw new MRCompilerException(errMsg, errCode, PigException.BUG, e);
       }
    }

    @Override
    public void visitDistinct(PODistinct op) throws VisitorException {
        try{
            PhysicalPlan ep = new PhysicalPlan();
            POProject prjStar = new POProject(new OperatorKey(scope,nig.getNextNodeId(scope)));
            prjStar.setResultType(DataType.TUPLE);
            prjStar.setStar(true);
            ep.add(prjStar);

            List<PhysicalPlan> eps = new ArrayList<PhysicalPlan>();
            eps.add(ep);

            POLocalRearrange lr = new POLocalRearrange(new OperatorKey(scope,nig.getNextNodeId(scope)));
            lr.setIndex(0);
            lr.setKeyType(DataType.TUPLE);
            lr.setPlans(eps);
            lr.setResultType(DataType.TUPLE);
            lr.setDistinct(true);

            addToMap(lr);

            blocking(op);
            curMROp.customPartitioner = op.getCustomPartitioner();

            POPackage pkg = new POPackage(new OperatorKey(scope,nig.getNextNodeId(scope)));
            Packager pkgr = pkg.getPkgr();
            pkgr.setKeyType(DataType.TUPLE);
            pkgr.setDistinct(true);
            pkg.setNumInps(1);
            boolean[] inner = {false};
            pkgr.setInner(inner);
            curMROp.reducePlan.add(pkg);

            List<PhysicalPlan> eps1 = new ArrayList<PhysicalPlan>();
            List<Boolean> flat1 = new ArrayList<Boolean>();
            PhysicalPlan ep1 = new PhysicalPlan();
            POProject prj1 = new POProject(new OperatorKey(scope,nig.getNextNodeId(scope)));
            prj1.setResultType(DataType.TUPLE);
            prj1.setStar(false);
            prj1.setColumn(0);
            prj1.setOverloaded(false);
            ep1.add(prj1);
            eps1.add(ep1);
            flat1.add(true);
            POForEach nfe1 = new POForEach(new OperatorKey(scope, nig
                    .getNextNodeId(scope)), op.getRequestedParallelism(), eps1,
                    flat1);
            nfe1.setResultType(DataType.BAG);
            curMROp.reducePlan.addAsLeaf(nfe1);
            curMROp.setNeedsDistinctCombiner(true);
            phyToMROpMap.put(op, curMROp);
            curMROp.phyToMRMap.put(op, nfe1);
        }catch(Exception e){
            int errCode = 2034;
            String msg = "Error compiling operator " + op.getClass().getSimpleName();
            throw new MRCompilerException(msg, errCode, PigException.BUG, e);
        }
    }

    @Override
    public void visitSkewedJoin(POSkewedJoin op) throws VisitorException {
        try {
            if (compiledInputs.length != 2) {
                int errCode = 2255;
                throw new VisitorException("POSkewedJoin operator has " + compiledInputs.length + " inputs. It should have 2.", errCode);
            }

            //change plan to store the first join input into a temp file
            FileSpec fSpec = getTempFileSpec();
            MapReduceOper mro = compiledInputs[0];
            POStore str = getStore();
            str.setSFile(fSpec);
            if (!mro.isMapDone()) {
                mro.mapPlan.addAsLeaf(str);
                mro.setMapDoneSingle(true);
            } else if (mro.isMapDone() && !mro.isReduceDone()) {
                mro.reducePlan.addAsLeaf(str);
                mro.setReduceDone(true);
            } else {
                int errCode = 2022;
                String msg = "Both map and reduce phases have been done. This is unexpected while compiling.";
                throw new PlanException(msg, errCode, PigException.BUG);
            }

            FileSpec partitionFile = getTempFileSpec();
            int rp = op.getRequestedParallelism();

            Pair<MapReduceOper, Integer> sampleJobPair = getSkewedJoinSampleJob(op, mro, fSpec, partitionFile, rp);
            rp = sampleJobPair.second;

            // set parallelism of SkewedJoin as the value calculated by sampling job
            // if "parallel" is specified in join statement, "rp" is equal to that number
            // if not specified, use the value that sampling process calculated
            // based on default.
            op.setRequestedParallelism(rp);

            // load the temp file for first table as input of join
            MapReduceOper[] joinInputs = new MapReduceOper[] {startNew(fSpec, sampleJobPair.first), compiledInputs[1]};
            MapReduceOper[] rearrangeOutputs = new MapReduceOper[2];

            compiledInputs = new MapReduceOper[] {joinInputs[0]};
            // run POLocalRearrange for first join table
            POLocalRearrange lr = new POLocalRearrange(new OperatorKey(scope,nig.getNextNodeId(scope)), rp);
            try {
                lr.setIndex(0);
            } catch (ExecException e) {
                int errCode = 2058;
                String msg = "Unable to set index on newly created POLocalRearrange.";
                throw new PlanException(msg, errCode, PigException.BUG, e);
            }

            List<PhysicalOperator> l = plan.getPredecessors(op);
            MultiMap<PhysicalOperator, PhysicalPlan> joinPlans = op.getJoinPlans();
            List<PhysicalPlan> groups = joinPlans.get(l.get(0));
            // check the type of group keys, if there are more than one field, the key is TUPLE.
            byte type = DataType.TUPLE;
            if (groups.size() == 1) {
                type = groups.get(0).getLeaves().get(0).getResultType();
            }

            lr.setKeyType(type);
            lr.setPlans(groups);
            lr.setResultType(DataType.TUPLE);

            lr.visit(this);
            if(lr.getRequestedParallelism() > curMROp.requestedParallelism)
                curMROp.requestedParallelism = lr.getRequestedParallelism();
            rearrangeOutputs[0] = curMROp;

            compiledInputs = new MapReduceOper[] {joinInputs[1]};
            // if the map for current input is already closed, then start a new job
            if (compiledInputs[0].isMapDone() && !compiledInputs[0].isReduceDone()) {
                FileSpec f = getTempFileSpec();
                POStore s = getStore();
                s.setSFile(f);
                compiledInputs[0].reducePlan.addAsLeaf(s);
                compiledInputs[0].setReduceDone(true);
                compiledInputs[0] = startNew(f, compiledInputs[0]);
            }

            // run POPartitionRearrange for second join table
            POPartitionRearrange pr =
                new POPartitionRearrange(new OperatorKey(scope,nig.getNextNodeId(scope)), rp);
            pr.setPigContext(pigContext);
            lr = pr;
            try {
                lr.setIndex(1);
            } catch (ExecException e) {
                int errCode = 2058;
                String msg = "Unable to set index on newly created POLocalRearrange.";
                throw new PlanException(msg, errCode, PigException.BUG, e);
            }

            groups = joinPlans.get(l.get(1));
            lr.setPlans(groups);
            lr.setKeyType(type);
            lr.setResultType(DataType.BAG);

            lr.visit(this);
            if(lr.getRequestedParallelism() > curMROp.requestedParallelism)
                curMROp.requestedParallelism = lr.getRequestedParallelism();
            rearrangeOutputs[1] = curMROp;
            compiledInputs = rearrangeOutputs;


            // create POGlobalRearrange
            POGlobalRearrange gr = new POGlobalRearrange(new OperatorKey(scope,nig.getNextNodeId(scope)), rp);
            // Skewed join has its own special partitioner
            gr.setResultType(DataType.TUPLE);
            gr.visit(this);
            if(gr.getRequestedParallelism() > curMROp.requestedParallelism)
                curMROp.requestedParallelism = gr.getRequestedParallelism();
            compiledInputs = new MapReduceOper[] {curMROp};

            // create POPakcage
            POPackage pkg = new POPackage(new OperatorKey(scope,nig.getNextNodeId(scope)), rp);
            Packager pkgr = pkg.getPkgr();
            pkgr.setKeyType(type);
            pkg.setResultType(DataType.TUPLE);
            pkg.setNumInps(2);
            boolean [] inner = op.getInnerFlags();
            pkgr.setInner(inner);
            pkg.visit(this);
            compiledInputs = new MapReduceOper[] {curMROp};

            // create POForEach
            List<PhysicalPlan> eps = new ArrayList<PhysicalPlan>();
            List<Boolean> flat = new ArrayList<Boolean>();

            PhysicalPlan ep;
            // Add corresponding POProjects
            for (int i=0; i < 2; i++ ) {
                ep = new PhysicalPlan();
                POProject prj = new POProject(new OperatorKey(scope,nig.getNextNodeId(scope)));
                prj.setColumn(i+1);
                prj.setOverloaded(false);
                prj.setResultType(DataType.BAG);
                ep.add(prj);
                eps.add(ep);
                if (!inner[i]) {
                    // Add an empty bag for outer join
                    CompilerUtils.addEmptyBagOuterJoin(ep, op.getSchema(i));
                }
                flat.add(true);
            }

            POForEach fe = new POForEach(new OperatorKey(scope,nig.getNextNodeId(scope)), -1, eps, flat);
            fe.setResultType(DataType.TUPLE);

            fe.visit(this);

            curMROp.setSkewedJoinPartitionFile(partitionFile.getFileName());
            phyToMROpMap.put(op, curMROp);
        }catch(PlanException e) {
            int errCode = 2034;
            String msg = "Error compiling operator " + op.getClass().getSimpleName();
            throw new MRCompilerException(msg, errCode, PigException.BUG, e);
        }catch(IOException e) {
            int errCode = 2034;
            String msg = "Error compiling operator " + op.getClass().getSimpleName();
            throw new MRCompilerException(msg, errCode, PigException.BUG, e);
        }

    }

    @Override
    public void visitSort(POSort op) throws VisitorException {
        try{
            FileSpec fSpec = getTempFileSpec();
            MapReduceOper mro = endSingleInputPlanWithStr(fSpec);
            FileSpec quantFile = getTempFileSpec();
            int rp = op.getRequestedParallelism();
            Pair<POProject, Byte>[] fields = getSortCols(op.getSortPlans());
            Pair<MapReduceOper, Integer> quantJobParallelismPair =
                getQuantileJob(op, mro, fSpec, quantFile, rp);
            curMROp = getSortJob(op, quantJobParallelismPair.first, fSpec, quantFile,
                    quantJobParallelismPair.second, fields);

            if(op.isUDFComparatorUsed){
                curMROp.UDFs.add(op.getMSortFunc().getFuncSpec().toString());
                curMROp.isUDFComparatorUsed = true;
            }
            phyToMROpMap.put(op, curMROp);
        }catch(Exception e){
            int errCode = 2034;
            String msg = "Error compiling operator " + op.getClass().getSimpleName();
            throw new MRCompilerException(msg, errCode, PigException.BUG, e);
        }
    }

    /**
     * For the counter job, it depends if it is row number or not.
     * In case of being a row number, any previous jobs are saved
     * and POCounter is added as a leaf on a map task.
     * If it is not, then POCounter is added as a leaf on a reduce
     * task (last sorting phase).
     **/
    @Override
    public void visitCounter(POCounter op) throws VisitorException {
        try{
            if(op.isRowNumber()) {
                List<PhysicalOperator> mpLeaves = curMROp.mapPlan.getLeaves();
                PhysicalOperator leaf = mpLeaves.get(0);
                if ( !curMROp.isMapDone() && !curMROp.isRankOperation() )
                {
                    curMROp.mapPlan.addAsLeaf(op);
                } else {
                    FileSpec fSpec = getTempFileSpec();
                    MapReduceOper prevMROper = endSingleInputPlanWithStr(fSpec);
                    MapReduceOper mrCounter = startNew(fSpec, prevMROper);
                    mrCounter.mapPlan.addAsLeaf(op);
                    curMROp = mrCounter;
                }
            } else {
                curMROp.reducePlan.addAsLeaf(op);
            }

            phyToMROpMap.put(op, curMROp);
        }catch(Exception e){
            int errCode = 2034;
            String msg = "Error compiling operator " + op.getClass().getSimpleName();
            throw new MRCompilerException(msg, errCode, PigException.BUG, e);
        }
    }

    /**
     * In case of PORank, it is closed any other previous job (containing
     * POCounter as a leaf) and PORank is added on map phase.
     **/
    @Override
    public void visitRank(PORank op) throws VisitorException {
        try{
            FileSpec fSpec = getTempFileSpec();
            MapReduceOper prevMROper = endSingleInputPlanWithStr(fSpec);

            curMROp = startNew(fSpec, prevMROper);
            curMROp.mapPlan.addAsLeaf(op);

            phyToMROpMap.put(op, curMROp);
        }catch(Exception e){
            int errCode = 2034;
            String msg = "Error compiling operator " + op.getClass().getSimpleName();
            throw new MRCompilerException(msg, errCode, PigException.BUG, e);
        }
    }

    private Pair<POProject,Byte> [] getSortCols(List<PhysicalPlan> plans) throws PlanException, ExecException {
        if(plans!=null){
            @SuppressWarnings("unchecked")
            Pair<POProject,Byte>[] ret = new Pair[plans.size()];
            int i=-1;
            for (PhysicalPlan plan : plans) {
                PhysicalOperator op = plan.getLeaves().get(0);
                POProject proj;
                if (op instanceof POProject) {
                    if (((POProject)op).isStar()) return null;
                    proj = (POProject)op;
                } else {
                    proj = null;
                }
                byte type = op.getResultType();
                ret[++i] = new Pair<POProject, Byte>(proj, type);
            }
            return ret;
        }
        int errCode = 2026;
        String msg = "No expression plan found in POSort.";
        throw new PlanException(msg, errCode, PigException.BUG);
    }

    private MapReduceOper getSortJob(
            POSort sort,
            MapReduceOper quantJob,
            FileSpec lFile,
            FileSpec quantFile,
            int rp,
            Pair<POProject, Byte>[] fields) throws PlanException{
        MapReduceOper mro = startNew(lFile, quantJob);
        mro.setQuantFile(quantFile.getFileName());
        mro.setGlobalSort(true);
        mro.requestedParallelism = rp;

        long limit = sort.getLimit();
        mro.limit = limit;

        List<PhysicalPlan> eps1 = new ArrayList<PhysicalPlan>();

        byte keyType = DataType.UNKNOWN;

        boolean[] sortOrder;

        List<Boolean> sortOrderList = sort.getMAscCols();
        if(sortOrderList != null) {
            sortOrder = new boolean[sortOrderList.size()];
            for(int i = 0; i < sortOrderList.size(); ++i) {
                sortOrder[i] = sortOrderList.get(i);
            }
            mro.setSortOrder(sortOrder);
        }

        if (fields == null) {
            // This is project *
            PhysicalPlan ep = new PhysicalPlan();
            POProject prj = new POProject(new OperatorKey(scope,nig.getNextNodeId(scope)));
            prj.setStar(true);
            prj.setOverloaded(false);
            prj.setResultType(DataType.TUPLE);
            ep.add(prj);
            eps1.add(ep);
        } else {
            /*
            for (int i : fields) {
                PhysicalPlan ep = new PhysicalPlan();
                POProject prj = new POProject(new OperatorKey(scope,
                    nig.getNextNodeId(scope)));
                prj.setColumn(i);
                prj.setOverloaded(false);
                prj.setResultType(DataType.BYTEARRAY);
                ep.add(prj);
                eps1.add(ep);
            }
            */
            // Attach the sort plans to the local rearrange to get the
            // projection.
            eps1.addAll(sort.getSortPlans());

            // Visit the first sort plan to figure out our key type.  We only
            // have to visit the first because if we have more than one plan,
            // then the key type will be tuple.
            try {
                FindKeyTypeVisitor fktv =
                    new FindKeyTypeVisitor(sort.getSortPlans().get(0));
                fktv.visit();
                keyType = fktv.keyType;
            } catch (VisitorException ve) {
                int errCode = 2035;
                String msg = "Internal error. Could not compute key type of sort operator.";
                throw new PlanException(msg, errCode, PigException.BUG, ve);
            }
        }

        POLocalRearrange lr = new POLocalRearrange(new OperatorKey(scope,nig.getNextNodeId(scope)));
        try {
            lr.setIndex(0);
        } catch (ExecException e) {
            int errCode = 2058;
            String msg = "Unable to set index on newly created POLocalRearrange.";
            throw new PlanException(msg, errCode, PigException.BUG, e);
        }
        lr.setKeyType((fields == null || fields.length>1) ? DataType.TUPLE :
            keyType);
        lr.setPlans(eps1);
        lr.setResultType(DataType.TUPLE);
        lr.addOriginalLocation(sort.getAlias(), sort.getOriginalLocations());
        mro.mapPlan.addAsLeaf(lr);

        mro.setMapDone(true);

        if (limit!=-1) {
            POPackage pkg_c = new POPackage(new OperatorKey(scope,
                    nig.getNextNodeId(scope)));
            LitePackager pkgr = new LitePackager();
            pkgr.setKeyType((fields.length > 1) ? DataType.TUPLE : keyType);
            pkg_c.setPkgr(pkgr);
            pkg_c.setNumInps(1);
            mro.combinePlan.add(pkg_c);

            List<PhysicalPlan> eps_c1 = new ArrayList<PhysicalPlan>();
            List<Boolean> flat_c1 = new ArrayList<Boolean>();
            PhysicalPlan ep_c1 = new PhysicalPlan();
            POProject prj_c1 = new POProject(new OperatorKey(scope,nig.getNextNodeId(scope)));
            prj_c1.setColumn(1);
            prj_c1.setOverloaded(false);
            prj_c1.setResultType(DataType.BAG);
            ep_c1.add(prj_c1);
            eps_c1.add(ep_c1);
            flat_c1.add(true);
            POForEach fe_c1 = new POForEach(new OperatorKey(scope,nig.getNextNodeId(scope)),
                    -1, eps_c1, flat_c1);
            fe_c1.setResultType(DataType.TUPLE);
            mro.combinePlan.addAsLeaf(fe_c1);

            POLimit pLimit = new POLimit(new OperatorKey(scope,nig.getNextNodeId(scope)));
            pLimit.setLimit(limit);
            mro.combinePlan.addAsLeaf(pLimit);

            List<PhysicalPlan> eps_c2 = new ArrayList<PhysicalPlan>();
            eps_c2.addAll(sort.getSortPlans());

            POLocalRearrange lr_c2 = new POLocalRearrange(new OperatorKey(scope,nig.getNextNodeId(scope)));
            try {
                lr_c2.setIndex(0);
            } catch (ExecException e) {
                int errCode = 2058;
                String msg = "Unable to set index on newly created POLocalRearrange.";
                throw new PlanException(msg, errCode, PigException.BUG, e);
            }
            lr_c2.setKeyType((fields.length>1) ? DataType.TUPLE : keyType);
            lr_c2.setPlans(eps_c2);
            lr_c2.setResultType(DataType.TUPLE);
            mro.combinePlan.addAsLeaf(lr_c2);
        }

        POPackage pkg = new POPackage(new OperatorKey(scope,
                nig.getNextNodeId(scope)));
        LitePackager pkgr = new LitePackager();
        pkgr.setKeyType((fields == null || fields.length > 1) ? DataType.TUPLE : keyType);
        pkg.setPkgr(pkgr);
        pkg.setNumInps(1);
        mro.reducePlan.add(pkg);

        PhysicalPlan ep = new PhysicalPlan();
        POProject prj = new POProject(new OperatorKey(scope,nig.getNextNodeId(scope)));
        prj.setColumn(1);
        prj.setOverloaded(false);
        prj.setResultType(DataType.BAG);
        ep.add(prj);
        List<PhysicalPlan> eps2 = new ArrayList<PhysicalPlan>();
        eps2.add(ep);
        List<Boolean> flattened = new ArrayList<Boolean>();
        flattened.add(true);
        POForEach nfe1 = new POForEach(new OperatorKey(scope,nig.getNextNodeId(scope)),-1,eps2,flattened);
        mro.reducePlan.add(nfe1);
        mro.reducePlan.connect(pkg, nfe1);
        mro.phyToMRMap.put(sort, nfe1);
        if (limit!=-1)
        {
            POLimit pLimit2 = new POLimit(new OperatorKey(scope,nig.getNextNodeId(scope)));
            pLimit2.setLimit(limit);
            mro.reducePlan.addAsLeaf(pLimit2);
            mro.phyToMRMap.put(sort, pLimit2);
        }

        return mro;
    }

    private Pair<MapReduceOper,Integer> getQuantileJob(
            POSort inpSort,
            MapReduceOper prevJob,
            FileSpec lFile,
            FileSpec quantFile,
            int rp) throws PlanException, VisitorException {

        POSort sort = new POSort(inpSort.getOperatorKey(), inpSort
                .getRequestedParallelism(), null, inpSort.getSortPlans(),
                inpSort.getMAscCols(), inpSort.getMSortFunc());
        sort.addOriginalLocation(inpSort.getAlias(), inpSort.getOriginalLocations());

        // Turn the asc/desc array into an array of strings so that we can pass it
        // to the FindQuantiles function.
        List<Boolean> ascCols = inpSort.getMAscCols();
        String[] ascs = new String[ascCols.size()];
        for (int i = 0; i < ascCols.size(); i++) ascs[i] = ascCols.get(i).toString();
        // check if user defined comparator is used in the sort, if so
        // prepend the name of the comparator as the first fields in the
        // constructor args array to the FindQuantiles udf
        String[] ctorArgs = ascs;
        if(sort.isUDFComparatorUsed) {
            String userComparatorFuncSpec = sort.getMSortFunc().getFuncSpec().toString();
            ctorArgs = new String[ascs.length + 1];
            ctorArgs[0] = USER_COMPARATOR_MARKER + userComparatorFuncSpec;
            for(int j = 0; j < ascs.length; j++) {
                ctorArgs[j+1] = ascs[j];
            }
        }

        return getSamplingJob(sort, prevJob, null, lFile, quantFile, rp, null, FindQuantiles.class.getName(), ctorArgs, RandomSampleLoader.class.getName());
    }

    /**
     * Create Sampling job for skewed join.
     */
    private Pair<MapReduceOper, Integer> getSkewedJoinSampleJob(POSkewedJoin op, MapReduceOper prevJob,
            FileSpec lFile, FileSpec sampleFile, int rp ) throws PlanException, VisitorException {

        MultiMap<PhysicalOperator, PhysicalPlan> joinPlans = op.getJoinPlans();

        List<PhysicalOperator> l = plan.getPredecessors(op);
        List<PhysicalPlan> groups = joinPlans.get(l.get(0));
        List<Boolean> ascCol = new ArrayList<Boolean>();
        for(int i=0; i<groups.size(); i++) {
            ascCol.add(false);
        }

        POSort sort = new POSort(op.getOperatorKey(), op.getRequestedParallelism(), null, groups, ascCol, null);

        // set up transform plan to get keys and memory size of input tuples
        // it first adds all the plans to get key columns,
        List<PhysicalPlan> transformPlans = new ArrayList<PhysicalPlan>();
        transformPlans.addAll(groups);

        // then it adds a column for memory size
        POProject prjStar = new POProject(new OperatorKey(scope,nig.getNextNodeId(scope)));
        prjStar.setResultType(DataType.TUPLE);
        prjStar.setStar(true);

        List<PhysicalOperator> ufInps = new ArrayList<PhysicalOperator>();
        ufInps.add(prjStar);

        PhysicalPlan ep = new PhysicalPlan();
        POUserFunc uf = new POUserFunc(new OperatorKey(scope,nig.getNextNodeId(scope)), -1, ufInps,
                    new FuncSpec(GetMemNumRows.class.getName(), (String[])null));
        uf.setResultType(DataType.TUPLE);
        ep.add(uf);
        ep.add(prjStar);
        ep.connect(prjStar, uf);

        transformPlans.add(ep);

        try{
            // pass configurations to the User Function
            String per = pigContext.getProperties().getProperty("pig.skewedjoin.reduce.memusage",
                                   String.valueOf(PartitionSkewedKeys.DEFAULT_PERCENT_MEMUSAGE));
            String mc = pigContext.getProperties().getProperty("pig.skewedjoin.reduce.maxtuple", "0");
            String inputFile = lFile.getFileName();

            return getSamplingJob(sort, prevJob, transformPlans, lFile, sampleFile, rp, null,
                                PartitionSkewedKeys.class.getName(), new String[]{per, mc, inputFile}, PoissonSampleLoader.class.getName());
        }catch(Exception e) {
            throw new PlanException(e);
        }
    }


    /**
     * Create a sampling job to collect statistics by sampling an input file. The sequence of operations is as
     * following:
     * <li>Transform input sample tuples into another tuple.</li>
     * <li>Add an extra field &quot;all&quot; into the tuple </li>
     * <li>Package all tuples into one bag </li>
     * <li>Add constant field for number of reducers. </li>
     * <li>Sorting the bag </li>
     * <li>Invoke UDF with the number of reducers and the sorted bag.</li>
     * <li>Data generated by UDF is stored into a file.</li>
     *
     * @param sort  the POSort operator used to sort the bag
     * @param prevJob  previous job of current sampling job
     * @param transformPlans  PhysicalPlans to transform input samples
     * @param lFile  path of input file
     * @param sampleFile  path of output file
     * @param rp  configured parallemism
     * @param sortKeyPlans  PhysicalPlans to be set into POSort operator to get sorting keys
     * @param udfClassName  the class name of UDF
     * @param udfArgs   the arguments of UDF
     * @param sampleLdrClassName class name for the sample loader
     * @return pair<mapreduceoper,integer>
     * @throws PlanException
     * @throws VisitorException
     */
    @SuppressWarnings("deprecation")
    private Pair<MapReduceOper,Integer> getSamplingJob(POSort sort, MapReduceOper prevJob, List<PhysicalPlan> transformPlans,
              FileSpec lFile, FileSpec sampleFile, int rp, List<PhysicalPlan> sortKeyPlans,
              String udfClassName, String[] udfArgs, String sampleLdrClassName ) throws PlanException, VisitorException {

          String[] rslargs = new String[2];
        // SampleLoader expects string version of FuncSpec
        // as its first constructor argument.

        rslargs[0] = (new FuncSpec(Utils.getTmpFileCompressorName(pigContext))).toString();

        rslargs[1] = "100"; // The value is calculated based on the file size for skewed join
        FileSpec quantLdFilName = new FileSpec(lFile.getFileName(),
                new FuncSpec(sampleLdrClassName, rslargs));

        MapReduceOper mro = startNew(quantLdFilName, prevJob);

        if(sort.isUDFComparatorUsed) {
            mro.UDFs.add(sort.getMSortFunc().getFuncSpec().toString());
            curMROp.isUDFComparatorUsed = true;
        }

        List<Boolean> flat1 = new ArrayList<Boolean>();
        List<PhysicalPlan> eps1 = new ArrayList<PhysicalPlan>();

        // if transform plans are not specified, project the columns of sorting keys
        if (transformPlans == null) {
            Pair<POProject, Byte>[] sortProjs = null;
            try{
                sortProjs = getSortCols(sort.getSortPlans());
            }catch(Exception e) {
                throw new RuntimeException(e);
            }
            // Set up the projections of the key columns
            if (sortProjs == null) {
                PhysicalPlan ep = new PhysicalPlan();
                POProject prj = new POProject(new OperatorKey(scope,
                    nig.getNextNodeId(scope)));
                prj.setStar(true);
                prj.setOverloaded(false);
                prj.setResultType(DataType.TUPLE);
                ep.add(prj);
                eps1.add(ep);
                flat1.add(false);
            } else {
                for (Pair<POProject, Byte> sortProj : sortProjs) {
                    // Check for proj being null, null is used by getSortCols for a non POProject
                    // operator. Since Order by does not allow expression operators,
                    //it should never be set to null
                    if(sortProj == null){
                        int errCode = 2174;
                        String msg = "Internal exception. Could not create a sampler job";
                        throw new MRCompilerException(msg, errCode, PigException.BUG);
                    }
                    PhysicalPlan ep = new PhysicalPlan();
                    POProject prj;
                    try {
                        prj = sortProj.first.clone();
                    } catch (CloneNotSupportedException e) {
                        //should not get here
                        throw new AssertionError(
                                "Error cloning project caught exception" + e
                        );
                    }
                    ep.add(prj);
                    eps1.add(ep);
                    flat1.add(false);
                }
            }
        }else{
            for(int i=0; i<transformPlans.size(); i++) {
                eps1.add(transformPlans.get(i));
                flat1.add(true);
            }
        }

        // This foreach will pick the sort key columns from the RandomSampleLoader output
        POForEach nfe1 = new POForEach(new OperatorKey(scope,nig.getNextNodeId(scope)),-1,eps1,flat1);
        mro.mapPlan.addAsLeaf(nfe1);

        // Now set up a POLocalRearrange which has "all" as the key and the output of the
        // foreach will be the "value" out of POLocalRearrange
        PhysicalPlan ep1 = new PhysicalPlan();
        ConstantExpression ce = new ConstantExpression(new OperatorKey(scope,nig.getNextNodeId(scope)));
        ce.setValue("all");
        ce.setResultType(DataType.CHARARRAY);
        ep1.add(ce);

        List<PhysicalPlan> eps = new ArrayList<PhysicalPlan>();
        eps.add(ep1);

        POLocalRearrange lr = new POLocalRearrange(new OperatorKey(scope,nig.getNextNodeId(scope)));
        try {
            lr.setIndex(0);
        } catch (ExecException e) {
            int errCode = 2058;
            String msg = "Unable to set index on newly created POLocalRearrange.";
            throw new PlanException(msg, errCode, PigException.BUG, e);
        }
        lr.setKeyType(DataType.CHARARRAY);
        lr.setPlans(eps);
        lr.setResultType(DataType.TUPLE);
        lr.addOriginalLocation(sort.getAlias(), sort.getOriginalLocations());
        mro.mapPlan.add(lr);
        mro.mapPlan.connect(nfe1, lr);

        mro.setMapDone(true);

        POPackage pkg = new POPackage(new OperatorKey(scope,nig.getNextNodeId(scope)));
        Packager pkgr = new Packager();
        pkg.setPkgr(pkgr);
        pkgr.setKeyType(DataType.CHARARRAY);
        pkg.setNumInps(1);
        boolean[] inner = {false};
        pkgr.setInner(inner);
        mro.reducePlan.add(pkg);

        // Lets start building the plan which will have the sort
        // for the foreach
        PhysicalPlan fe2Plan = new PhysicalPlan();
        // Top level project which just projects the tuple which is coming
        // from the foreach after the package
        POProject topPrj = new POProject(new OperatorKey(scope,nig.getNextNodeId(scope)));
        topPrj.setColumn(1);
        topPrj.setResultType(DataType.BAG);
        topPrj.setOverloaded(true);
        fe2Plan.add(topPrj);

        // the projections which will form sort plans
        List<PhysicalPlan> nesSortPlanLst = new ArrayList<PhysicalPlan>();
        if (sortKeyPlans != null) {
            for(int i=0; i<sortKeyPlans.size(); i++) {
                nesSortPlanLst.add(sortKeyPlans.get(i));
            }
        }else{
            Pair<POProject, Byte>[] sortProjs = null;
            try{
                sortProjs = getSortCols(sort.getSortPlans());
            }catch(Exception e) {
                throw new RuntimeException(e);
            }
            // Set up the projections of the key columns
            if (sortProjs == null) {
                PhysicalPlan ep = new PhysicalPlan();
                POProject prj = new POProject(new OperatorKey(scope,
                    nig.getNextNodeId(scope)));
                prj.setStar(true);
                prj.setOverloaded(false);
                prj.setResultType(DataType.TUPLE);
                ep.add(prj);
                nesSortPlanLst.add(ep);
            } else {
                for (int i=0; i<sortProjs.length; i++) {
                    POProject prj =
                        new POProject(new OperatorKey(scope,nig.getNextNodeId(scope)));

                    prj.setResultType(sortProjs[i].second);
                    if(sortProjs[i].first != null && sortProjs[i].first.isProjectToEnd()){
                        if(i != sortProjs.length -1){
                            //project to end has to be the last sort column
                            throw new AssertionError("Project-range to end (x..)" +
                            " is supported in order-by only as last sort column");
                        }
                        prj.setProjectToEnd(i);
                        break;
                    }
                    else{
                        prj.setColumn(i);
                    }
                    prj.setOverloaded(false);

                    PhysicalPlan ep = new PhysicalPlan();
                    ep.add(prj);
                    nesSortPlanLst.add(ep);
                }
            }
        }

        sort.setSortPlans(nesSortPlanLst);
        sort.setResultType(DataType.BAG);
        fe2Plan.add(sort);
        fe2Plan.connect(topPrj, sort);

        // The plan which will have a constant representing the
        // degree of parallelism for the final order by map-reduce job
        // this will either come from a "order by parallel x" in the script
        // or will be the default number of reducers for the cluster if
        // "parallel x" is not used in the script
        PhysicalPlan rpep = new PhysicalPlan();
        ConstantExpression rpce = new ConstantExpression(new OperatorKey(scope,nig.getNextNodeId(scope)));
        rpce.setRequestedParallelism(rp);

        // We temporarily set it to rp and will adjust it at runtime, because the final degree of parallelism
        // is unknown until we are ready to submit it. See PIG-2779.
        rpce.setValue(rp);

        rpce.setResultType(DataType.INTEGER);
        rpep.add(rpce);

        List<PhysicalPlan> genEps = new ArrayList<PhysicalPlan>();
        genEps.add(rpep);
        genEps.add(fe2Plan);

        List<Boolean> flattened2 = new ArrayList<Boolean>();
        flattened2.add(false);
        flattened2.add(false);

        POForEach nfe2 = new POForEach(new OperatorKey(scope,nig.getNextNodeId(scope)),-1, genEps, flattened2);
        mro.reducePlan.add(nfe2);
        mro.reducePlan.connect(pkg, nfe2);

        // Let's connect the output from the foreach containing
        // number of quantiles and the sorted bag of samples to
        // another foreach with the FindQuantiles udf. The input
        // to the FindQuantiles udf is a project(*) which takes the
        // foreach input and gives it to the udf
        PhysicalPlan ep4 = new PhysicalPlan();
        POProject prjStar4 = new POProject(new OperatorKey(scope,nig.getNextNodeId(scope)));
        prjStar4.setResultType(DataType.TUPLE);
        prjStar4.setStar(true);
        ep4.add(prjStar4);

        List<PhysicalOperator> ufInps = new ArrayList<PhysicalOperator>();
        ufInps.add(prjStar4);

        POUserFunc uf = new POUserFunc(new OperatorKey(scope,nig.getNextNodeId(scope)), -1, ufInps,
            new FuncSpec(udfClassName, udfArgs));
        ep4.add(uf);
        ep4.connect(prjStar4, uf);

        List<PhysicalPlan> ep4s = new ArrayList<PhysicalPlan>();
        ep4s.add(ep4);
        List<Boolean> flattened3 = new ArrayList<Boolean>();
        flattened3.add(false);
        POForEach nfe3 = new POForEach(new OperatorKey(scope,nig.getNextNodeId(scope)), -1, ep4s, flattened3);

        mro.reducePlan.add(nfe3);
        mro.reducePlan.connect(nfe2, nfe3);

        POStore str = getStore();
        str.setSFile(sampleFile);

        mro.reducePlan.add(str);
        mro.reducePlan.connect(nfe3, str);

        mro.setReduceDone(true);
        mro.requestedParallelism = 1;
        mro.markSampler();
        return new Pair<MapReduceOper, Integer>(mro, rp);
    }

    static class LastInputStreamingOptimizer extends MROpPlanVisitor {
        String chunkSize;
        LastInputStreamingOptimizer(MROperPlan plan, String chunkSize) {
            super(plan, new DepthFirstWalker<MapReduceOper, MROperPlan>(plan));
            this.chunkSize = chunkSize;
        }

        /**indTupIter
         * Look for pattern POPackage->POForEach(if both are flatten), change it to POJoinPackage
         * We can avoid materialize the input and construct the result of join on the fly
         *
         * @param mr - map-reduce plan to optimize
         */
        @Override
        public void visitMROp(MapReduceOper mr) throws VisitorException {
            // Only optimize:
            // 1. POPackage->POForEach is the root of reduce plan
            // 2. POUnion is the leaf of map plan (so that we exclude distinct, sort...)
            // 3. No combiner plan
            // 4. POForEach nested plan only contains POProject in any depth
            // 5. Inside POForEach, all occurrences of the last input are flattened

            if (mr.mapPlan.isEmpty()) return;
            if (mr.reducePlan.isEmpty()) return;

            // Check combiner plan
            if (!mr.combinePlan.isEmpty()) {
                return;
            }

            // Check map plan
            List<PhysicalOperator> mpLeaves = mr.mapPlan.getLeaves();
            if (mpLeaves.size()!=1) {
                return;
            }
            PhysicalOperator op = mpLeaves.get(0);

            if (!(op instanceof POUnion)) {
                return;
            }

            // Check reduce plan
            List<PhysicalOperator> mrRoots = mr.reducePlan.getRoots();
            if (mrRoots.size()!=1) {
                return;
            }

            op = mrRoots.get(0);
            if (!(op instanceof POPackage)) {
                return;
            }
            POPackage pack = (POPackage)op;

            List<PhysicalOperator> sucs = mr.reducePlan.getSuccessors(pack);
            if (sucs == null || sucs.size()!=1) {
                return;
            }

            op = sucs.get(0);
            boolean lastInputFlattened = true;
            boolean allSimple = true;
            if (op instanceof POForEach)
            {
                POForEach forEach = (POForEach)op;
                List<PhysicalPlan> planList = forEach.getInputPlans();
                List<Boolean> flatten = forEach.getToBeFlattened();
                POProject projOfLastInput = null;
                int i = 0;
                // check all nested foreach plans
                // 1. If it is simple projection
                // 2. If last input is all flattened
                for (PhysicalPlan p:planList)
                {
                    PhysicalOperator opProj = p.getRoots().get(0);
                    if (!(opProj instanceof POProject))
                    {
                        allSimple = false;
                        break;
                    }
                    POProject proj = (POProject)opProj;
                    // the project should just be for one column
                    // from the input
                    if(proj.isProjectToEnd() || proj.getColumns().size() != 1) {
                        allSimple = false;
                        break;
                    }

                    try {
                        // if input to project is the last input
                        if (proj.getColumn() == pack.getNumInps())
                        {
                            // if we had already seen another project
                            // which was also for the last input, then
                            // we might be trying to flatten twice on the
                            // last input in which case we can't optimize by
                            // just streaming the tuple to those projects
                            // IMPORTANT NOTE: THIS WILL NEED TO CHANGE WHEN WE
                            // OPTIMIZE BUILTINS LIKE SUM() AND COUNT() TO
                            // TAKE IN STREAMING INPUT
                            if(projOfLastInput != null) {
                                allSimple = false;
                                break;
                            }
                            projOfLastInput = proj;
                            // make sure the project is on a bag which needs to be
                            // flattened
                            if (!flatten.get(i) || proj.getResultType() != DataType.BAG)
                            {
                                lastInputFlattened = false;
                                break;
                            }
                        }
                    } catch (ExecException e) {
                        int errCode = 2069;
                        String msg = "Error during map reduce compilation. Problem in accessing column from project operator.";
                        throw new MRCompilerException(msg, errCode, PigException.BUG, e);
                    }

                    // if all deeper operators are all project
                    PhysicalOperator succ = p.getSuccessors(proj)!=null?p.getSuccessors(proj).get(0):null;
                    while (succ!=null)
                    {
                        if (!(succ instanceof POProject))
                        {
                            allSimple = false;
                            break;
                        }
                        // make sure successors of the last project also project bags
                        // we will be changing it to project tuples
                        if(proj == projOfLastInput && ((POProject)succ).getResultType() != DataType.BAG) {
                            allSimple = false;
                            break;
                        }
                        succ = p.getSuccessors(succ)!=null?p.getSuccessors(succ).get(0):null;
                    }
                    i++;
                    if (allSimple==false)
                        break;
                }

                if (lastInputFlattened && allSimple && projOfLastInput != null)
                {
                    // Now we can optimize the map-reduce plan
                    // Replace POPackage->POForeach to POJoinPackage
                    replaceWithPOJoinPackage(mr.reducePlan, mr, pack, forEach, chunkSize);
                }
            }
        }

        public static void replaceWithPOJoinPackage(PhysicalPlan plan, MapReduceOper mr,
                POPackage pack, POForEach forEach, String chunkSize) throws VisitorException {
            JoinPackager pkgr = new JoinPackager(pack.getPkgr(), forEach);
            pkgr.setChunkSize(Long.parseLong(chunkSize));
            pack.setPkgr(pkgr);
            plan.remove(pack);
            try {
                plan.replace(forEach, pack);
            } catch (PlanException e) {
                int errCode = 2029;
                String msg = "Error rewriting POJoinPackage.";
                throw new MRCompilerException(msg, errCode, PigException.BUG, e);
            }

            LogFactory.getLog(LastInputStreamingOptimizer.class).info("Rewrite: POPackage->POForEach to POJoinPackage");
        }

    }

    private static class FindKeyTypeVisitor extends PhyPlanVisitor {

        byte keyType = DataType.UNKNOWN;

        FindKeyTypeVisitor(PhysicalPlan plan) {
            super(plan,
                new DepthFirstWalker<PhysicalOperator, PhysicalPlan>(plan));
        }

        @Override
        public void visitProject(POProject p) throws VisitorException {
            keyType = p.getResultType();
        }
    }

    private static class FindStoreNameVisitor extends PhyPlanVisitor {

        FileSpec newSpec;
        FileSpec oldSpec;

        FindStoreNameVisitor (PhysicalPlan plan, FileSpec newSpec, FileSpec oldSpec) {
            super(plan,
                new DepthFirstWalker<PhysicalOperator, PhysicalPlan>(plan));
            this.newSpec = newSpec;
            this.oldSpec = oldSpec;
        }

        @Override
        public void visitStore(POStore sto) throws VisitorException {
            FileSpec spec = sto.getSFile();
            if (oldSpec.equals(spec)) {
                sto.setSFile(newSpec);
            }
        }
    }
}<|MERGE_RESOLUTION|>--- conflicted
+++ resolved
@@ -175,13 +175,7 @@
     NodeIdGenerator nig;
 
     private String scope;
-<<<<<<< HEAD
-
-    private Random r;
-
-=======
-    
->>>>>>> 17fd3983
+
     private UDFFinder udfFinder;
 
     private CompilationMessageCollector messageCollector = null;
@@ -278,13 +272,6 @@
         }
     }
 
-<<<<<<< HEAD
-    public void randomizeFileLocalizer(){
-        FileLocalizer.setR(new Random());
-    }
-
-=======
->>>>>>> 17fd3983
     /**
      * Used to get the compiled plan
      * @return map reduce plan built by the compiler
