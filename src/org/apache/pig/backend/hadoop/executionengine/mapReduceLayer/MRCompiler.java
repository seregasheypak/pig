/*
 * Licensed to the Apache Software Foundation (ASF) under one
 * or more contributor license agreements.  See the NOTICE file
 * distributed with this work for additional information
 * regarding copyright ownership.  The ASF licenses this file
 * to you under the Apache License, Version 2.0 (the
 * "License"); you may not use this file except in compliance
 * with the License.  You may obtain a copy of the License at
 *
 *     http://www.apache.org/licenses/LICENSE-2.0
 *
 * Unless required by applicable law or agreed to in writing, software
 * distributed under the License is distributed on an "AS IS" BASIS,
 * WITHOUT WARRANTIES OR CONDITIONS OF ANY KIND, either express or implied.
 * See the License for the specific language governing permissions and
 * limitations under the License.
 */
package org.apache.pig.backend.hadoop.executionengine.mapReduceLayer;

import java.io.IOException;
import java.io.Serializable;
import java.util.ArrayList;
import java.util.Collections;
import java.util.HashMap;
import java.util.HashSet;
import java.util.Iterator;
import java.util.List;
import java.util.Map;
import java.util.Set;

import org.apache.commons.logging.Log;
import org.apache.commons.logging.LogFactory;
import org.apache.hadoop.conf.Configuration;
import org.apache.hadoop.fs.FileSystem;
import org.apache.hadoop.fs.Path;
import org.apache.hadoop.mapreduce.InputFormat;
import org.apache.hadoop.mapreduce.InputSplit;
import org.apache.hadoop.mapreduce.Job;
import org.apache.pig.CollectableLoadFunc;
import org.apache.pig.ExecType;
import org.apache.pig.FuncSpec;
import org.apache.pig.IndexableLoadFunc;
import org.apache.pig.LoadFunc;
import org.apache.pig.OrderedLoadFunc;
import org.apache.pig.PigConfiguration;
import org.apache.pig.PigException;
import org.apache.pig.PigWarning;
import org.apache.pig.backend.executionengine.ExecException;
import org.apache.pig.backend.hadoop.datastorage.ConfigurationUtil;
import org.apache.pig.backend.hadoop.executionengine.mapReduceLayer.plans.MROpPlanVisitor;
import org.apache.pig.backend.hadoop.executionengine.mapReduceLayer.plans.MROperPlan;
import org.apache.pig.backend.hadoop.executionengine.mapReduceLayer.plans.ScalarPhyFinder;
import org.apache.pig.backend.hadoop.executionengine.mapReduceLayer.plans.UDFFinder;
import org.apache.pig.backend.hadoop.executionengine.physicalLayer.PhysicalOperator;
import org.apache.pig.backend.hadoop.executionengine.physicalLayer.expressionOperators.ConstantExpression;
import org.apache.pig.backend.hadoop.executionengine.physicalLayer.expressionOperators.POProject;
import org.apache.pig.backend.hadoop.executionengine.physicalLayer.expressionOperators.POUserFunc;
import org.apache.pig.backend.hadoop.executionengine.physicalLayer.plans.PhyPlanVisitor;
import org.apache.pig.backend.hadoop.executionengine.physicalLayer.plans.PhysicalPlan;
import org.apache.pig.backend.hadoop.executionengine.physicalLayer.relationalOperators.JoinPackager;
import org.apache.pig.backend.hadoop.executionengine.physicalLayer.relationalOperators.LitePackager;
import org.apache.pig.backend.hadoop.executionengine.physicalLayer.relationalOperators.POCollectedGroup;
import org.apache.pig.backend.hadoop.executionengine.physicalLayer.relationalOperators.POCounter;
import org.apache.pig.backend.hadoop.executionengine.physicalLayer.relationalOperators.POCross;
import org.apache.pig.backend.hadoop.executionengine.physicalLayer.relationalOperators.PODistinct;
import org.apache.pig.backend.hadoop.executionengine.physicalLayer.relationalOperators.POFRJoin;
import org.apache.pig.backend.hadoop.executionengine.physicalLayer.relationalOperators.POFilter;
import org.apache.pig.backend.hadoop.executionengine.physicalLayer.relationalOperators.POForEach;
import org.apache.pig.backend.hadoop.executionengine.physicalLayer.relationalOperators.POGlobalRearrange;
import org.apache.pig.backend.hadoop.executionengine.physicalLayer.relationalOperators.POLimit;
import org.apache.pig.backend.hadoop.executionengine.physicalLayer.relationalOperators.POLoad;
import org.apache.pig.backend.hadoop.executionengine.physicalLayer.relationalOperators.POLocalRearrange;
import org.apache.pig.backend.hadoop.executionengine.physicalLayer.relationalOperators.POMergeCogroup;
import org.apache.pig.backend.hadoop.executionengine.physicalLayer.relationalOperators.POMergeJoin;
import org.apache.pig.backend.hadoop.executionengine.physicalLayer.relationalOperators.PONative;
import org.apache.pig.backend.hadoop.executionengine.physicalLayer.relationalOperators.POPackage;
import org.apache.pig.backend.hadoop.executionengine.physicalLayer.relationalOperators.POPartitionRearrange;
import org.apache.pig.backend.hadoop.executionengine.physicalLayer.relationalOperators.PORank;
import org.apache.pig.backend.hadoop.executionengine.physicalLayer.relationalOperators.POSkewedJoin;
import org.apache.pig.backend.hadoop.executionengine.physicalLayer.relationalOperators.POSort;
import org.apache.pig.backend.hadoop.executionengine.physicalLayer.relationalOperators.POSplit;
import org.apache.pig.backend.hadoop.executionengine.physicalLayer.relationalOperators.POStore;
import org.apache.pig.backend.hadoop.executionengine.physicalLayer.relationalOperators.POStream;
import org.apache.pig.backend.hadoop.executionengine.physicalLayer.relationalOperators.POUnion;
import org.apache.pig.backend.hadoop.executionengine.physicalLayer.relationalOperators.Packager;
import org.apache.pig.backend.hadoop.executionengine.physicalLayer.relationalOperators.Packager.PackageType;
import org.apache.pig.backend.hadoop.executionengine.physicalLayer.util.PlanHelper;
import org.apache.pig.backend.hadoop.executionengine.shims.HadoopShims;
import org.apache.pig.backend.hadoop.executionengine.util.MapRedUtil;
import org.apache.pig.data.DataType;
import org.apache.pig.impl.PigContext;
import org.apache.pig.impl.builtin.DefaultIndexableLoader;
import org.apache.pig.impl.builtin.FindQuantiles;
import org.apache.pig.impl.builtin.GetMemNumRows;
import org.apache.pig.impl.builtin.PartitionSkewedKeys;
import org.apache.pig.impl.builtin.PoissonSampleLoader;
import org.apache.pig.impl.builtin.RandomSampleLoader;
import org.apache.pig.impl.io.FileLocalizer;
import org.apache.pig.impl.io.FileSpec;
import org.apache.pig.impl.plan.CompilationMessageCollector;
import org.apache.pig.impl.plan.CompilationMessageCollector.MessageType;
import org.apache.pig.impl.plan.DepthFirstWalker;
import org.apache.pig.impl.plan.NodeIdGenerator;
import org.apache.pig.impl.plan.Operator;
import org.apache.pig.impl.plan.OperatorKey;
import org.apache.pig.impl.plan.OperatorPlan;
import org.apache.pig.impl.plan.PlanException;
import org.apache.pig.impl.plan.VisitorException;
import org.apache.pig.impl.util.CompilerUtils;
import org.apache.pig.impl.util.MultiMap;
import org.apache.pig.impl.util.ObjectSerializer;
import org.apache.pig.impl.util.Pair;
import org.apache.pig.impl.util.UriUtil;
import org.apache.pig.impl.util.Utils;
import org.apache.pig.newplan.logical.relational.LOJoin;

/**
 * The compiler that compiles a given physical plan
 * into a DAG of MapReduce operators which can then
 * be converted into the JobControl structure.
 *
 * Is implemented as a visitor of the PhysicalPlan it
 * is compiling.
 *
 * Currently supports all operators except the MR Sort
 * operator
 *
 * Uses a predecessor based depth first traversal.
 * To compile an operator, first compiles
 * the predecessors into MapReduce Operators and tries to
 * merge the current operator into one of them. The goal
 * being to keep the number of MROpers to a minimum.
 *
 * It also merges multiple Map jobs, created by compiling
 * the inputs individually, into a single job. Here a new
 * map job is created and then the contents of the previous
 * map plans are added. However, any other state that was in
 * the previous map plans, should be manually moved over. So,
 * if you are adding something new take care about this.
 * Ex of this is in requestedParallelism
 *
 * Only in case of blocking operators and splits, a new
 * MapReduce operator is started using a store-load combination
 * to connect the two operators. Whenever this happens
 * care is taken to add the MROper into the MRPlan and connect it
 * appropriately.
 *
 *
 */
public class MRCompiler extends PhyPlanVisitor {
    PigContext pigContext;

    //The plan that is being compiled
    PhysicalPlan plan;

    //The plan of MapReduce Operators
    MROperPlan MRPlan;

    //The current MapReduce Operator
    //that is being compiled
    MapReduceOper curMROp;

    //The output of compiling the inputs
    MapReduceOper[] compiledInputs = null;

    //The split operators seen till now. If not
    //maintained they will haunt you.
    //During the traversal a split is the only
    //operator that can be revisited from a different
    //path. So this map stores the split job. So
    //whenever we hit the split, we create a new MROper
    //and connect the split job using load-store and also
    //in the MRPlan
    Map<OperatorKey, MapReduceOper> splitsSeen;

    NodeIdGenerator nig;

    private String scope;

    private UDFFinder udfFinder;

    private CompilationMessageCollector messageCollector = null;

    private Map<PhysicalOperator,MapReduceOper> phyToMROpMap;

    public static final String USER_COMPARATOR_MARKER = "user.comparator.func:";

    private static final Log LOG = LogFactory.getLog(MRCompiler.class);

    public static final String FILE_CONCATENATION_THRESHOLD = "pig.files.concatenation.threshold";
    public static final String OPTIMISTIC_FILE_CONCATENATION = "pig.optimistic.files.concatenation";

    private int fileConcatenationThreshold = 100;
    private boolean optimisticFileConcatenation = false;

    public MRCompiler(PhysicalPlan plan) throws MRCompilerException {
        this(plan,null);
    }

    public MRCompiler(PhysicalPlan plan,
            PigContext pigContext) throws MRCompilerException {
        super(plan, new DepthFirstWalker<PhysicalOperator, PhysicalPlan>(plan));
        this.plan = plan;
        this.pigContext = pigContext;
        splitsSeen = new HashMap<OperatorKey, MapReduceOper>();
        MRPlan = new MROperPlan();
        nig = NodeIdGenerator.getGenerator();
        udfFinder = new UDFFinder();
        List<PhysicalOperator> roots = plan.getRoots();
        if((roots == null) || (roots.size() <= 0)) {
            int errCode = 2053;
            String msg = "Internal error. Did not find roots in the physical plan.";
            throw new MRCompilerException(msg, errCode, PigException.BUG);
        }
        scope = roots.get(0).getOperatorKey().getScope();
        messageCollector = new CompilationMessageCollector() ;
        phyToMROpMap = new HashMap<PhysicalOperator, MapReduceOper>();

        fileConcatenationThreshold = Integer.parseInt(pigContext.getProperties()
                .getProperty(FILE_CONCATENATION_THRESHOLD, "100"));
        optimisticFileConcatenation = pigContext.getProperties().getProperty(
                OPTIMISTIC_FILE_CONCATENATION, "false").equals("true");
        LOG.info("File concatenation threshold: " + fileConcatenationThreshold
                + " optimistic? " + optimisticFileConcatenation);
    }

    public void aggregateScalarsFiles() throws PlanException, IOException {
        List<MapReduceOper> mrOpList = new ArrayList<MapReduceOper>();
        for(MapReduceOper mrOp: MRPlan) {
            mrOpList.add(mrOp);
        }

        Configuration conf =
            ConfigurationUtil.toConfiguration(pigContext.getProperties());
        boolean combinable = !conf.getBoolean("pig.noSplitCombination", false);

        Map<FileSpec, MapReduceOper> seen = new HashMap<FileSpec, MapReduceOper>();

        for(MapReduceOper mrOp: mrOpList) {
            for(PhysicalOperator scalar: mrOp.scalars) {
                MapReduceOper mro = phyToMROpMap.get(scalar);
                if (scalar instanceof POStore) {
                    FileSpec oldSpec = ((POStore)scalar).getSFile();
                    MapReduceOper mro2 = seen.get(oldSpec);
                    boolean hasSeen = false;
                    if (mro2 != null) {
                        hasSeen = true;
                        mro = mro2;
                    }
                    if (!hasSeen
                            && combinable
                            && (mro.reducePlan.isEmpty() ? hasTooManyInputFiles(mro, conf)
                                    : (mro.requestedParallelism >= fileConcatenationThreshold))) {
                        PhysicalPlan pl = mro.reducePlan.isEmpty() ? mro.mapPlan : mro.reducePlan;
                        FileSpec newSpec = getTempFileSpec();

                        // replace oldSpec in mro with newSpec
                        new FindStoreNameVisitor(pl, newSpec, oldSpec).visit();

                        POStore newSto = getStore();
                        newSto.setSFile(oldSpec);
                        if (MRPlan.getPredecessors(mrOp)!=null &&
                                MRPlan.getPredecessors(mrOp).contains(mro))
                            MRPlan.disconnect(mro, mrOp);
                        MapReduceOper catMROp = getConcatenateJob(newSpec, mro, newSto);
                        MRPlan.connect(catMROp, mrOp);
                        seen.put(oldSpec, catMROp);
                    } else {
                        if (!hasSeen) seen.put(oldSpec, mro);
                    }
                }
            }
        }
    }

    /**
     * Used to get the compiled plan
     * @return map reduce plan built by the compiler
     */
    public MROperPlan getMRPlan() {
        return MRPlan;
    }

    /**
     * Used to get the plan that was compiled
     * @return physical plan
     */
    @Override
    public PhysicalPlan getPlan() {
        return plan;
    }

    public CompilationMessageCollector getMessageCollector() {
        return messageCollector;
    }

    /**
     * The front-end method that the user calls to compile
     * the plan. Assumes that all submitted plans have a Store
     * operators as the leaf.
     * @return A map reduce plan
     * @throws IOException
     * @throws PlanException
     * @throws VisitorException
     */
    public MROperPlan compile() throws IOException, PlanException, VisitorException {
        List<PhysicalOperator> leaves = plan.getLeaves();

        if (!pigContext.inIllustrator)
        for (PhysicalOperator op : leaves) {
            if (!(op instanceof POStore)) {
                int errCode = 2025;
                String msg = "Expected leaf of reduce plan to " +
                    "always be POStore. Found " + op.getClass().getSimpleName();
                throw new MRCompilerException(msg, errCode, PigException.BUG);
            }
        }

        // get all stores and nativeMR operators, sort them in order(operator id)
        // and compile their plans
        List<POStore> stores = PlanHelper.getPhysicalOperators(plan, POStore.class);
        List<PONative> nativeMRs= PlanHelper.getPhysicalOperators(plan, PONative.class);
        List<PhysicalOperator> ops;
        if (!pigContext.inIllustrator) {
            ops = new ArrayList<PhysicalOperator>(stores.size() + nativeMRs.size());
            ops.addAll(stores);
        } else {
            ops = new ArrayList<PhysicalOperator>(leaves.size() + nativeMRs.size());
            ops.addAll(leaves);
        }
        ops.addAll(nativeMRs);
        Collections.sort(ops);

        for (PhysicalOperator op : ops) {
            compile(op);
        }

        connectSoftLink();

        return MRPlan;
    }

    public void connectSoftLink() throws PlanException, IOException {
        for (PhysicalOperator op : plan) {
            if (plan.getSoftLinkPredecessors(op)!=null) {
                for (PhysicalOperator pred : plan.getSoftLinkPredecessors(op)) {
                    MapReduceOper from = phyToMROpMap.get(pred);
                    MapReduceOper to = phyToMROpMap.get(op);
                    if (from==to)
                        continue;
                    if (MRPlan.getPredecessors(to)==null || !MRPlan.getPredecessors(to).contains(from)) {
                        MRPlan.connect(from, to);
                    }
                }
            }
        }
    }

    /**
     * Compiles the plan below op into a MapReduce Operator
     * and stores it in curMROp.
     * @param op
     * @throws IOException
     * @throws PlanException
     * @throws VisitorException
     */
    private void compile(PhysicalOperator op) throws IOException,
    PlanException, VisitorException {
        //An artifact of the Visitor. Need to save
        //this so that it is not overwritten.
        MapReduceOper[] prevCompInp = compiledInputs;

        //Compile each predecessor into the MROper and
        //store them away so that we can use them for compiling
        //op.
        List<PhysicalOperator> predecessors = plan.getPredecessors(op);
        if(op instanceof PONative){
            // the predecessor (store) has already been processed
            // don't process it again
        }
        else if (predecessors != null && predecessors.size() > 0) {
            // When processing an entire script (multiquery), we can
            // get into a situation where a load has
            // predecessors. This means that it depends on some store
            // earlier in the plan. We need to take that dependency
            // and connect the respective MR operators, while at the
            // same time removing the connection between the Physical
            // operators. That way the jobs will run in the right
            // order.
            if (op instanceof POLoad) {

                if (predecessors.size() != 1) {
                    int errCode = 2125;
                    String msg = "Expected at most one predecessor of load. Got "+predecessors.size();
                    throw new PlanException(msg, errCode, PigException.BUG);
                }

                PhysicalOperator p = predecessors.get(0);
                MapReduceOper oper = null;
                if(p instanceof POStore || p instanceof PONative){
                    oper = phyToMROpMap.get(p);
                }else{
                    int errCode = 2126;
                    String msg = "Predecessor of load should be a store or mapreduce operator. Got "+p.getClass();
                    throw new PlanException(msg, errCode, PigException.BUG);
                }

                // Need new operator
                curMROp = getMROp();
                curMROp.mapPlan.add(op);
                MRPlan.add(curMROp);

                plan.disconnect(op, p);
                MRPlan.connect(oper, curMROp);
                phyToMROpMap.put(op, curMROp);
                return;
            }

            Collections.sort(predecessors);
            compiledInputs = new MapReduceOper[predecessors.size()];
            int i = -1;
            for (PhysicalOperator pred : predecessors) {
                if(pred instanceof POSplit && splitsSeen.containsKey(pred.getOperatorKey())){
                    compiledInputs[++i] = startNew(((POSplit)pred).getSplitStore(), splitsSeen.get(pred.getOperatorKey()));
                    continue;
                }
                compile(pred);
                compiledInputs[++i] = curMROp;
            }
        } else {
            //No predecessors. Mostly a load. But this is where
            //we start. We create a new MROp and add its first
            //operator op. Also this should be added to the MRPlan.
            curMROp = getMROp();
            curMROp.mapPlan.add(op);
            if (op !=null && op instanceof POLoad)
            {
                if (((POLoad)op).getLFile()!=null && ((POLoad)op).getLFile().getFuncSpec()!=null)
                    curMROp.UDFs.add(((POLoad)op).getLFile().getFuncSpec().toString());
            }
            MRPlan.add(curMROp);
            phyToMROpMap.put(op, curMROp);
            return;
        }

        //Now we have the inputs compiled. Do something
        //with the input oper op.
        op.visit(this);
        if(op.getRequestedParallelism() > curMROp.requestedParallelism ) {
            // we don't want to change prallelism for skewed join due to sampling
            // and pre-allocated reducers for skewed keys
            if (!curMROp.isSkewedJoin()) {
                curMROp.requestedParallelism = op.getRequestedParallelism();
            }
        }
        compiledInputs = prevCompInp;
    }

    private MapReduceOper getMROp(){
        return new MapReduceOper(new OperatorKey(scope,nig.getNextNodeId(scope)));
    }

    private NativeMapReduceOper getNativeMROp(String mrJar, String[] parameters) {
        return new NativeMapReduceOper(new OperatorKey(scope,nig.getNextNodeId(scope)), mrJar, parameters);
    }

    private POLoad getLoad(){
        POLoad ld = new POLoad(new OperatorKey(scope,nig.getNextNodeId(scope)));
        ld.setPc(pigContext);
        ld.setIsTmpLoad(true);
        return ld;
    }

    private POStore getStore(){
        POStore st = new POStore(new OperatorKey(scope,nig.getNextNodeId(scope)));
        // mark store as tmp store. These could be removed by the
        // optimizer, because it wasn't the user requesting it.
        st.setIsTmpStore(true);
        return st;
    }

    /**
     * A map MROper is an MROper whose map plan is still open
     * for taking more non-blocking operators.
     * A reduce MROper is an MROper whose map plan is done but
     * the reduce plan is open for taking more non-blocking opers.
     *
     * Used for compiling non-blocking operators. The logic here
     * is simple. If there is a single input, just push the operator
     * into whichever phase is open. Otherwise, we merge the compiled
     * inputs into a list of MROpers where the first oper is the merged
     * oper consisting of all map MROpers and the rest are reduce MROpers
     * as reduce plans can't be merged.
     * Then we add the input oper op into the merged map MROper's map plan
     * as a leaf and connect the reduce MROpers using store-load combinations
     * to the input operator which is the leaf. Also care is taken to
     * connect the MROpers according to the dependencies.
     * @param op
     * @throws PlanException
     * @throws IOException
     */
    private void nonBlocking(PhysicalOperator op) throws PlanException, IOException{

        if (compiledInputs.length == 1) {
            //For speed
            MapReduceOper mro = compiledInputs[0];
            if (!mro.isMapDone()) {
                mro.mapPlan.addAsLeaf(op);
            } else if (mro.isMapDone() && !mro.isReduceDone()) {
                mro.reducePlan.addAsLeaf(op);
            } else {
                int errCode = 2022;
                String msg = "Both map and reduce phases have been done. This is unexpected while compiling.";
                throw new PlanException(msg, errCode, PigException.BUG);
            }
            curMROp = mro;
        } else {
            List<MapReduceOper> mergedPlans = merge(compiledInputs);

            //The first MROper is always the merged map MROper
            MapReduceOper mro = mergedPlans.remove(0);
            //Push the input operator into the merged map MROper
            mro.mapPlan.addAsLeaf(op);

            //Connect all the reduce MROpers
            if(mergedPlans.size()>0)
                connRedOper(mergedPlans, mro);

            //return the compiled MROper
            curMROp = mro;
        }
    }

    private void addToMap(PhysicalOperator op) throws PlanException, IOException{

        if (compiledInputs.length == 1) {
            //For speed
            MapReduceOper mro = compiledInputs[0];
            if (!mro.isMapDone()) {
                mro.mapPlan.addAsLeaf(op);
            } else if (mro.isMapDone() && !mro.isReduceDone()) {
                FileSpec fSpec = getTempFileSpec();

                POStore st = getStore();
                st.setSFile(fSpec);
                mro.reducePlan.addAsLeaf(st);
                mro.setReduceDone(true);
                mro = startNew(fSpec, mro);
                mro.mapPlan.addAsLeaf(op);
                compiledInputs[0] = mro;
            } else {
                int errCode = 2022;
                String msg = "Both map and reduce phases have been done. This is unexpected while compiling.";
                throw new PlanException(msg, errCode, PigException.BUG);
            }
            curMROp = mro;
        } else {
            List<MapReduceOper> mergedPlans = merge(compiledInputs);

            //The first MROper is always the merged map MROper
            MapReduceOper mro = mergedPlans.remove(0);
            //Push the input operator into the merged map MROper
            mro.mapPlan.addAsLeaf(op);

            //Connect all the reduce MROpers
            if(mergedPlans.size()>0)
                connRedOper(mergedPlans, mro);

            //return the compiled MROper
            curMROp = mro;
        }
    }

    /**
     * Used for compiling blocking operators. If there is a single input
     * and its map phase is still open, then close it so that further
     * operators can be compiled into the reduce phase. If its reduce phase
     * is open, add a store and close it. Start a new map MROper into which
     * further operators can be compiled into.
     *
     * If there are multiple inputs, the logic
     * is to merge all map MROpers into one map MROper and retain
     * the reduce MROpers. Since the operator is blocking, it has
     * to be a Global Rerrange at least now. This operator need not
     * be inserted into our plan as it is implemented by hadoop.
     * But this creates the map-reduce boundary. So the merged map MROper
     * is closed and its reduce phase is started. Depending on the number
     * of reduce MROpers and the number of pipelines in the map MRoper
     * a Union operator is inserted whenever necessary. This also leads to the
     * possibility of empty map plans. So have to be careful while handling
     * it in the PigMapReduce class. If there are no map
     * plans, then a new one is created as a side effect of the merge
     * process. If there are no reduce MROpers, and only a single pipeline
     * in the map, then no union oper is added. Otherwise a Union oper is
     * added to the merged map MROper to which all the reduce MROpers
     * are connected by store-load combinations. Care is taken
     * to connect the MROpers in the MRPlan.
     * @param op
     * @throws IOException
     * @throws PlanException
     */
    private void blocking(PhysicalOperator op) throws IOException, PlanException{
        if(compiledInputs.length==1){
            MapReduceOper mro = compiledInputs[0];
            if (!mro.isMapDone()) {
                mro.setMapDoneSingle(true);
                curMROp = mro;
            }
            else if(mro.isMapDone() && !mro.isReduceDone()){
                FileSpec fSpec = getTempFileSpec();

                POStore st = getStore();
                st.setSFile(fSpec);
                mro.reducePlan.addAsLeaf(st);
                mro.setReduceDone(true);
                curMROp = startNew(fSpec, mro);
                curMROp.setMapDone(true);
            }
        }
        else{
            List<MapReduceOper> mergedPlans = merge(compiledInputs);
            MapReduceOper mro = mergedPlans.remove(0);

            if(mergedPlans.size()>0)
                mro.setMapDoneMultiple(true);
            else
                mro.setMapDoneSingle(true);

            // Connect all the reduce MROpers
            if(mergedPlans.size()>0)
                connRedOper(mergedPlans, mro);
            curMROp = mro;
        }
    }

    /**
     * Connect the reduce MROpers to the leaf node in the map MROper mro
     * by adding appropriate loads
     * @param mergedPlans - The list of reduce MROpers
     * @param mro - The map MROper
     * @throws PlanException
     * @throws IOException
     */
    private void connRedOper(List<MapReduceOper> mergedPlans, MapReduceOper mro) throws PlanException, IOException{
        PhysicalOperator leaf = null;
        List<PhysicalOperator> leaves = mro.mapPlan.getLeaves();
        if(leaves!=null && leaves.size()>0)
            leaf = leaves.get(0);

        for (MapReduceOper mmro : mergedPlans) {
            mmro.setReduceDone(true);
            FileSpec fileSpec = getTempFileSpec();
            POLoad ld = getLoad();
            ld.setLFile(fileSpec);
            POStore str = getStore();
            str.setSFile(fileSpec);
            mmro.reducePlan.addAsLeaf(str);
            mro.mapPlan.add(ld);
            if(leaf!=null)
                mro.mapPlan.connect(ld, leaf);
            MRPlan.connect(mmro, mro);
        }
    }


    /**
     * Force an end to the current map reduce job with a store into a temporary
     * file.
     * @param fSpec Temp file to force a store into.
     * @return MR operator that now is finished with a store.
     * @throws PlanException
     */
    private MapReduceOper endSingleInputPlanWithStr(FileSpec fSpec) throws PlanException{
        if(compiledInputs.length>1) {
            int errCode = 2023;
            String msg = "Received a multi input plan when expecting only a single input one.";
            throw new PlanException(msg, errCode, PigException.BUG);
        }
        MapReduceOper mro = compiledInputs[0];
        POStore str = getStore();
        str.setSFile(fSpec);
        if (!mro.isMapDone()) {
            mro.mapPlan.addAsLeaf(str);
            mro.setMapDoneSingle(true);
        } else if (mro.isMapDone() && !mro.isReduceDone()) {
            mro.reducePlan.addAsLeaf(str);
            mro.setReduceDone(true);
        } else {
            int errCode = 2022;
            String msg = "Both map and reduce phases have been done. This is unexpected while compiling.";
            throw new PlanException(msg, errCode, PigException.BUG);
        }
        return mro;
    }

    /**
     * Starts a new MRoper and connects it to the old
     * one by load-store. The assumption is that the
     * store is already inserted into the old MROper.
     * @param fSpec
     * @param old
     * @return
     * @throws IOException
     * @throws PlanException
     */
    private MapReduceOper startNew(FileSpec fSpec, MapReduceOper old) throws PlanException{
        POLoad ld = getLoad();
        ld.setLFile(fSpec);
        MapReduceOper ret = getMROp();
        ret.mapPlan.add(ld);
        MRPlan.add(ret);
        MRPlan.connect(old, ret);
        return ret;
    }

    /**
     * Returns a temporary DFS Path
     * @return
     * @throws IOException
     */
    private FileSpec getTempFileSpec() throws IOException {
        return new FileSpec(FileLocalizer.getTemporaryPath(pigContext).toString(),
                new FuncSpec(Utils.getTmpFileCompressorName(pigContext)));
    }

    /**
     * Merges the map MROpers in the compiledInputs into a single
     * merged map MRoper and returns a List with the merged map MROper
     * as the first oper and the rest being reduce MROpers.
     *
     * Care is taken to remove the map MROpers that are merged from the
     * MRPlan and their connections moved over to the merged map MROper.
     *
     * Merge is implemented as a sequence of binary merges.
     * merge(PhyPlan finPlan, List<PhyPlan> lst) := finPlan,merge(p) foreach p in lst
     *
     * @param compiledInputs
     * @return
     * @throws PlanException
     * @throws IOException
     */
    private List<MapReduceOper> merge(MapReduceOper[] compiledInputs)
            throws PlanException {
        List<MapReduceOper> ret = new ArrayList<MapReduceOper>();

        MapReduceOper mergedMap = getMROp();
        ret.add(mergedMap);
        MRPlan.add(mergedMap);

        Set<MapReduceOper> toBeConnected = new HashSet<MapReduceOper>();
        List<MapReduceOper> remLst = new ArrayList<MapReduceOper>();

        List<PhysicalPlan> mpLst = new ArrayList<PhysicalPlan>();

        for (MapReduceOper mro : compiledInputs) {
            if (!mro.isMapDone()) {
                remLst.add(mro);
                mpLst.add(mro.mapPlan);
                List<MapReduceOper> pmros = MRPlan.getPredecessors(mro);
                if(pmros!=null){
                    for(MapReduceOper pmro : pmros)
                        toBeConnected.add(pmro);
                }
            } else if (mro.isMapDone() && !mro.isReduceDone()) {
                ret.add(mro);
            } else {
                int errCode = 2027;
                String msg = "Both map and reduce phases have been done. This is unexpected for a merge.";
                throw new PlanException(msg, errCode, PigException.BUG);
            }
        }
        merge(ret.get(0).mapPlan, mpLst);

        Iterator<MapReduceOper> it = toBeConnected.iterator();
        while(it.hasNext())
            MRPlan.connect(it.next(), mergedMap);
        for(MapReduceOper rmro : remLst){
            if(rmro.requestedParallelism > mergedMap.requestedParallelism)
                mergedMap.requestedParallelism = rmro.requestedParallelism;
            for (String udf:rmro.UDFs)
            {
                if (!mergedMap.UDFs.contains(udf))
                    mergedMap.UDFs.add(udf);
            }
            // We also need to change scalar marking
            for(PhysicalOperator physOp: rmro.scalars) {
                if(!mergedMap.scalars.contains(physOp)) {
                    mergedMap.scalars.add(physOp);
                }
            }
            Set<PhysicalOperator> opsToChange = new HashSet<PhysicalOperator>();
            for (Map.Entry<PhysicalOperator, MapReduceOper> entry : phyToMROpMap.entrySet()) {
                if (entry.getValue()==rmro) {
                    opsToChange.add(entry.getKey());
                }
            }
            for (PhysicalOperator op : opsToChange) {
                phyToMROpMap.put(op, mergedMap);
            }

            MRPlan.remove(rmro);
        }
        return ret;
    }

    /**
     * The merge of a list of map plans
     * @param <O>
     * @param <E>
     * @param finPlan - Final Plan into which the list of plans is merged
     * @param plans - list of map plans to be merged
     * @throws PlanException
     */
    private <O extends Operator, E extends OperatorPlan<O>> void merge(
            E finPlan, List<E> plans) throws PlanException {
        for (E e : plans) {
            finPlan.merge(e);
        }
    }

    private void processUDFs(PhysicalPlan plan) throws VisitorException{
        if(plan!=null){
            //Process Scalars (UDF with referencedOperators)
            ScalarPhyFinder scalarPhyFinder = new ScalarPhyFinder(plan);
            scalarPhyFinder.visit();
            curMROp.scalars.addAll(scalarPhyFinder.getScalars());

            //Process UDFs
            udfFinder.setPlan(plan);
            udfFinder.visit();
            curMROp.UDFs.addAll(udfFinder.getUDFs());
        }
    }


    /* The visitOp methods that decide what to do with the current operator */

    /**
     * Compiles a split operator. The logic is to
     * close the split job by replacing the split oper by
     * a store and creating a new Map MRoper and return
     * that as the current MROper to which other operators
     * would be compiled into. The new MROper would be connected
     * to the split job by load-store. Also add the split oper
     * to the splitsSeen map.
     * @param op - The split operator
     * @throws VisitorException
     */
    @Override
    public void visitSplit(POSplit op) throws VisitorException{
        try{
            FileSpec fSpec = op.getSplitStore();
            MapReduceOper mro = endSingleInputPlanWithStr(fSpec);
            mro.setSplitter(true);
            splitsSeen.put(op.getOperatorKey(), mro);
            curMROp = startNew(fSpec, mro);
            phyToMROpMap.put(op, curMROp);
        }catch(Exception e){
            int errCode = 2034;
            String msg = "Error compiling operator " + op.getClass().getSimpleName();
            throw new MRCompilerException(msg, errCode, PigException.BUG, e);
        }
    }

    @Override
    public void visitLoad(POLoad op) throws VisitorException{
        try{
            nonBlocking(op);
            phyToMROpMap.put(op, curMROp);
        }catch(Exception e){
            int errCode = 2034;
            String msg = "Error compiling operator " + op.getClass().getSimpleName();
            throw new MRCompilerException(msg, errCode, PigException.BUG, e);
        }
    }

    @Override
    public void visitNative(PONative op) throws VisitorException{
        // We will explode the native operator here to add a new MROper for native Mapreduce job
        try{
            // add a map reduce boundary
            MapReduceOper nativeMROper = getNativeMROp(op.getNativeMRjar(), op.getParams());
            MRPlan.add(nativeMROper);
            MRPlan.connect(curMROp, nativeMROper);
            phyToMROpMap.put(op, nativeMROper);
            curMROp = nativeMROper;
        }catch(Exception e){
            int errCode = 2034;
            String msg = "Error compiling operator " + op.getClass().getSimpleName();
            throw new MRCompilerException(msg, errCode, PigException.BUG, e);
        }
    }

    @Override
    public void visitStore(POStore op) throws VisitorException{
        try{
            nonBlocking(op);
            phyToMROpMap.put(op, curMROp);
            if (op.getSFile()!=null && op.getSFile().getFuncSpec()!=null)
                curMROp.UDFs.add(op.getSFile().getFuncSpec().toString());
        }catch(Exception e){
            int errCode = 2034;
            String msg = "Error compiling operator " + op.getClass().getSimpleName();
            throw new MRCompilerException(msg, errCode, PigException.BUG, e);
        }
    }

    @Override
    public void visitFilter(POFilter op) throws VisitorException{
        try{
            nonBlocking(op);
            processUDFs(op.getPlan());
            phyToMROpMap.put(op, curMROp);
        }catch(Exception e){
            int errCode = 2034;
            String msg = "Error compiling operator " + op.getClass().getSimpleName();
            throw new MRCompilerException(msg, errCode, PigException.BUG, e);
        }
    }

    @Override
    public void visitCross(POCross op) throws VisitorException {
        try{
            nonBlocking(op);
            phyToMROpMap.put(op, curMROp);
        }catch(Exception e){
            int errCode = 2034;
            String msg = "Error compiling operator " + op.getClass().getSimpleName();
            throw new MRCompilerException(msg, errCode, PigException.BUG, e);
        }
    }

    @Override
    public void visitStream(POStream op) throws VisitorException{
        try{
            nonBlocking(op);
            phyToMROpMap.put(op, curMROp);
        }catch(Exception e){
            int errCode = 2034;
            String msg = "Error compiling operator " + op.getClass().getSimpleName();
            throw new MRCompilerException(msg, errCode, PigException.BUG, e);
        }
    }

    @Override
    public void visitLimit(POLimit op) throws VisitorException{
        try{
            MapReduceOper mro = compiledInputs[0];
            mro.limit = op.getLimit();
            if (op.getLimitPlan() != null) {
                processUDFs(op.getLimitPlan());
                mro.limitPlan = op.getLimitPlan();
            }
            if (!mro.isMapDone()) {
                // if map plan is open, add a limit for optimization, eventually we
                // will add another limit to reduce plan
                if (!pigContext.inIllustrator)
                {
                    mro.mapPlan.addAsLeaf(op);
                    mro.setMapDone(true);
                }

                if (mro.reducePlan.isEmpty())
                {
                    MRUtil.simpleConnectMapToReduce(mro, scope, nig);
                    mro.requestedParallelism = 1;
                    if (!pigContext.inIllustrator) {
                        POLimit pLimit2 = new POLimit(new OperatorKey(scope,nig.getNextNodeId(scope)));
                        pLimit2.setLimit(op.getLimit());
                        pLimit2.setLimitPlan(op.getLimitPlan());
                        mro.reducePlan.addAsLeaf(pLimit2);
                    } else {
                        mro.reducePlan.addAsLeaf(op);
                    }
                }
                else
                {
                    messageCollector.collect("Something in the reduce plan while map plan is not done. Something wrong!",
                            MessageType.Warning, PigWarning.REDUCE_PLAN_NOT_EMPTY_WHILE_MAP_PLAN_UNDER_PROCESS);
                }
            } else if (mro.isMapDone() && !mro.isReduceDone()) {
                // limit should add into reduce plan
                mro.reducePlan.addAsLeaf(op);
            } else {
                messageCollector.collect("Both map and reduce phases have been done. This is unexpected while compiling!",
                        MessageType.Warning, PigWarning.UNREACHABLE_CODE_BOTH_MAP_AND_REDUCE_PLANS_PROCESSED);
            }
            phyToMROpMap.put(op, mro);
        }catch(Exception e){
            int errCode = 2034;
            String msg = "Error compiling operator " + op.getClass().getSimpleName();
            throw new MRCompilerException(msg, errCode, PigException.BUG, e);
        }
    }

    @Override
    public void visitLocalRearrange(POLocalRearrange op) throws VisitorException {
        try{
            addToMap(op);
            List<PhysicalPlan> plans = op.getPlans();
            if(plans!=null)
                for(PhysicalPlan ep : plans)
                    processUDFs(ep);
            phyToMROpMap.put(op, curMROp);
        }catch(Exception e){
            int errCode = 2034;
            String msg = "Error compiling operator " + op.getClass().getSimpleName();
            throw new MRCompilerException(msg, errCode, PigException.BUG, e);
        }
    }

    @Override
    public void visitCollectedGroup(POCollectedGroup op) throws VisitorException {

        if(!curMROp.mapDone){

            List<PhysicalOperator> roots = curMROp.mapPlan.getRoots();
            if(roots.size() != 1){
                int errCode = 2171;
                String errMsg = "Expected one but found more then one root physical operator in physical plan.";
                throw new MRCompilerException(errMsg,errCode,PigException.BUG);
            }

            PhysicalOperator phyOp = roots.get(0);
            if(! (phyOp instanceof POLoad)){
                int errCode = 2172;
                String errMsg = "Expected physical operator at root to be POLoad. Found : "+phyOp.getClass().getCanonicalName();
                throw new MRCompilerException(errMsg,errCode,PigException.BUG);
            }


            LoadFunc loadFunc = ((POLoad)phyOp).getLoadFunc();
            try {
                if(!(CollectableLoadFunc.class.isAssignableFrom(loadFunc.getClass()))){
                    int errCode = 2249;
                    throw new MRCompilerException("While using 'collected' on group; data must be loaded via loader implementing CollectableLoadFunc.", errCode);
                }
                ((CollectableLoadFunc)loadFunc).ensureAllKeyInstancesInSameSplit();
            } catch (MRCompilerException e){
                throw (e);
            } catch (IOException e) {
                int errCode = 2034;
                String msg = "Error compiling operator " + op.getClass().getSimpleName();
                throw new MRCompilerException(msg, errCode, PigException.BUG, e);
            }

            try{
                nonBlocking(op);
                List<PhysicalPlan> plans = op.getPlans();
                if(plans!=null)
                    for(PhysicalPlan ep : plans)
                        processUDFs(ep);
                phyToMROpMap.put(op, curMROp);
            }catch(Exception e){
                int errCode = 2034;
                String msg = "Error compiling operator " + op.getClass().getSimpleName();
                throw new MRCompilerException(msg, errCode, PigException.BUG, e);
            }
        }
        else if(!curMROp.reduceDone){
            int errCode=2250;
            String msg = "Blocking operators are not allowed before Collected Group. Consider dropping using 'collected'.";
            throw new MRCompilerException(msg, errCode, PigException.BUG);
        }
        else{
            int errCode = 2022;
            String msg = "Both map and reduce phases have been done. This is unexpected while compiling.";
            throw new MRCompilerException(msg, errCode, PigException.BUG);
        }

    }

    @Override
    public void visitPOForEach(POForEach op) throws VisitorException{
        try{
            nonBlocking(op);
            List<PhysicalPlan> plans = op.getInputPlans();
            if(plans!=null)
                for (PhysicalPlan plan : plans) {
                    processUDFs(plan);
                }
            phyToMROpMap.put(op, curMROp);
        }catch(Exception e){
            int errCode = 2034;
            String msg = "Error compiling operator " + op.getClass().getSimpleName();
            throw new MRCompilerException(msg, errCode, PigException.BUG, e);
        }
    }

    @Override
    public void visitGlobalRearrange(POGlobalRearrange op) throws VisitorException{
        try{
            blocking(op);
            curMROp.customPartitioner = op.getCustomPartitioner();
            phyToMROpMap.put(op, curMROp);
        }catch(Exception e){
            int errCode = 2034;
            String msg = "Error compiling operator " + op.getClass().getSimpleName();
            throw new MRCompilerException(msg, errCode, PigException.BUG, e);
        }
    }

    @Override
    public void visitPackage(POPackage op) throws VisitorException{
        try{
            nonBlocking(op);
            phyToMROpMap.put(op, curMROp);
            if (op.getPkgr().getPackageType() == PackageType.JOIN) {
                curMROp.markRegularJoin();
            } else if (op.getPkgr().getPackageType() == PackageType.GROUP) {
                if (op.getNumInps() == 1) {
                    curMROp.markGroupBy();
                } else if (op.getNumInps() > 1) {
                    curMROp.markCogroup();
                }
            }
        }catch(Exception e){
            int errCode = 2034;
            String msg = "Error compiling operator " + op.getClass().getSimpleName();
            throw new MRCompilerException(msg, errCode, PigException.BUG, e);
        }
    }

    @Override
    public void visitUnion(POUnion op) throws VisitorException{
        try{
            nonBlocking(op);
            phyToMROpMap.put(op, curMROp);
        }catch(Exception e){
            int errCode = 2034;
            String msg = "Error compiling operator " + op.getClass().getSimpleName();
            throw new MRCompilerException(msg, errCode, PigException.BUG, e);
        }
    }

    /**
     * This is an operator which will have multiple inputs(= to number of join inputs)
     * But it prunes off all inputs but the fragment input and creates separate MR jobs
     * for each of the replicated inputs and uses these as the replicated files that
     * are configured in the POFRJoin operator. It also sets that this is FRJoin job
     * and some parametes associated with it.
     */
    @Override
    public void visitFRJoin(POFRJoin op) throws VisitorException {
        try{
            FileSpec[] replFiles = new FileSpec[op.getInputs().size()];
            for (int i=0; i<replFiles.length; i++) {
                if(i==op.getFragment()) continue;
                replFiles[i] = getTempFileSpec();
            }
            op.setReplFiles(replFiles);


            curMROp = phyToMROpMap.get(op.getInputs().get(op.getFragment()));
            for(int i=0;i<compiledInputs.length;i++){
                MapReduceOper mro = compiledInputs[i];
                if(curMROp.equals(mro))
                    continue;
                POStore str = getStore();
                str.setSFile(replFiles[i]);

                Configuration conf =
                    ConfigurationUtil.toConfiguration(pigContext.getProperties());
                boolean combinable = !conf.getBoolean("pig.noSplitCombination", false);

                if (!mro.isMapDone()) {
                    if (combinable && hasTooManyInputFiles(mro, conf)) {
                        POStore tmpSto = getStore();
                        FileSpec fSpec = getTempFileSpec();
                        tmpSto.setSFile(fSpec);
                        mro.mapPlan.addAsLeaf(tmpSto);
                        mro.setMapDoneSingle(true);
                        MapReduceOper catMROp = getConcatenateJob(fSpec, mro, str);
                        MRPlan.connect(catMROp, curMROp);
                    } else {
                        mro.mapPlan.addAsLeaf(str);
                        mro.setMapDoneSingle(true);
                        MRPlan.connect(mro, curMROp);
                    }
                } else if (mro.isMapDone() && !mro.isReduceDone()) {
                    if (combinable && (mro.requestedParallelism >= fileConcatenationThreshold)) {
                        POStore tmpSto = getStore();
                        FileSpec fSpec = getTempFileSpec();
                        tmpSto.setSFile(fSpec);
                        mro.reducePlan.addAsLeaf(tmpSto);
                        mro.setReduceDone(true);
                        MapReduceOper catMROp = getConcatenateJob(fSpec, mro, str);
                        MRPlan.connect(catMROp, curMROp);
                    } else {
                        mro.reducePlan.addAsLeaf(str);
                        mro.setReduceDone(true);
                        MRPlan.connect(mro, curMROp);
                    }
                } else {
                    int errCode = 2022;
                    String msg = "Both map and reduce phases have been done. This is unexpected while compiling.";
                    throw new PlanException(msg, errCode, PigException.BUG);
                }
            }

            if (!curMROp.isMapDone()) {
                curMROp.mapPlan.addAsLeaf(op);
            } else if (curMROp.isMapDone() && !curMROp.isReduceDone()) {
                curMROp.reducePlan.addAsLeaf(op);
            } else {
                int errCode = 2022;
                String msg = "Both map and reduce phases have been done. This is unexpected while compiling.";
                throw new PlanException(msg, errCode, PigException.BUG);
            }
            List<List<PhysicalPlan>> joinPlans = op.getJoinPlans();
            if(joinPlans!=null)
                for (List<PhysicalPlan> joinPlan : joinPlans) {
                    if(joinPlan!=null)
                        for (PhysicalPlan plan : joinPlan) {
                            processUDFs(plan);
                        }
                }
            phyToMROpMap.put(op, curMROp);
        }catch(Exception e){
            int errCode = 2034;
            String msg = "Error compiling operator " + op.getClass().getSimpleName();
            throw new MRCompilerException(msg, errCode, PigException.BUG, e);
        }
    }

    @SuppressWarnings("unchecked")
    private boolean hasTooManyInputFiles(MapReduceOper mro, Configuration conf) {
        if (pigContext == null || pigContext.getExecType() == ExecType.LOCAL) {
            return false;
        }

        if (mro instanceof NativeMapReduceOper) {
            return optimisticFileConcatenation ? false : true;
        }

        PhysicalPlan mapPlan = mro.mapPlan;

        List<PhysicalOperator> roots = mapPlan.getRoots();
        if (roots == null || roots.size() == 0) return false;

        int numFiles = 0;
        boolean ret = false;
        try {
            for (PhysicalOperator root : roots) {
                POLoad ld = (POLoad) root;
                String fileName = ld.getLFile().getFileName();

                if(UriUtil.isHDFSFile(fileName)){
                    // Only if the input is an hdfs file, this optimization is
                    // useful (to reduce load on namenode)

                    //separate out locations separated by comma
                    String [] locations = LoadFunc.getPathStrings(fileName);
                    for(String location : locations){
                        if(!UriUtil.isHDFSFile(location))
                            continue;
                        Path path = new Path(location);
                        FileSystem fs = path.getFileSystem(conf);
                        if (fs.exists(path)) {
                            LoadFunc loader = (LoadFunc) PigContext
                            .instantiateFuncFromSpec(ld.getLFile()
                                    .getFuncSpec());
                            Job job = new Job(conf);
                            loader.setUDFContextSignature(ld.getSignature());
                            loader.setLocation(location, job);
                            InputFormat inf = loader.getInputFormat();
                            List<InputSplit> splits = inf.getSplits(HadoopShims.cloneJobContext(job));
                            List<List<InputSplit>> results = MapRedUtil
                            .getCombinePigSplits(splits,
                                    HadoopShims.getDefaultBlockSize(fs, path),
                                    conf);
                            numFiles += results.size();
                        } else {
                            List<MapReduceOper> preds = MRPlan.getPredecessors(mro);
                            if (preds != null && preds.size() == 1) {
                                MapReduceOper pred = preds.get(0);
                                if (!pred.reducePlan.isEmpty()) {
                                    numFiles += pred.requestedParallelism;
                                } else { // map-only job
                                    ret = hasTooManyInputFiles(pred, conf);
                                    break;
                                }
                            } else if (!optimisticFileConcatenation) {
                                // can't determine the number of input files.
                                // Treat it as having too manyfiles
                                numFiles = fileConcatenationThreshold;
                                break;
                            }
                        }
                    }
                }
            }
        } catch (IOException e) {
            LOG.warn("failed to get number of input files", e);
        } catch (InterruptedException e) {
            LOG.warn("failed to get number of input files", e);
        }

        LOG.info("number of input files: " + numFiles);
        return ret ? true : (numFiles >= fileConcatenationThreshold);
    }

    /*
     * Use Mult File Combiner to concatenate small input files
     */
    private MapReduceOper getConcatenateJob(FileSpec fSpec, MapReduceOper old, POStore str)
            throws PlanException, ExecException {

        MapReduceOper mro = startNew(fSpec, old);
        mro.mapPlan.addAsLeaf(str);
        mro.setMapDone(true);

        LOG.info("Insert a file-concatenation job");

        return mro;
    }

    /** Leftmost relation is referred as base relation (this is the one fed into mappers.)
     *  First, close all MROpers except for first one (referred as baseMROPer)
     *  Then, create a MROper which will do indexing job (idxMROper)
     *  Connect idxMROper before the mappedMROper in the MRPlan.
     */

    @Override
    public void visitMergeCoGroup(POMergeCogroup poCoGrp) throws VisitorException {

        if(compiledInputs.length < 2){
            int errCode=2251;
            String errMsg = "Merge Cogroup work on two or more relations." +
                    "To use map-side group-by on single relation, use 'collected' qualifier.";
            throw new MRCompilerException(errMsg, errCode);
        }

        List<FuncSpec> funcSpecs = new ArrayList<FuncSpec>(compiledInputs.length-1);
        List<String> fileSpecs = new ArrayList<String>(compiledInputs.length-1);
        List<String> loaderSigns = new ArrayList<String>(compiledInputs.length-1);

        try{
            // Iterate through all the MROpers, disconnect side MROPers from
            // MROPerPlan and collect all the information needed in different lists.

            for(int i=0 ; i < compiledInputs.length; i++){

                MapReduceOper mrOper = compiledInputs[i];
                PhysicalPlan mapPlan = mrOper.mapPlan;
                if(mapPlan.getRoots().size() != 1){
                    int errCode = 2171;
                    String errMsg = "Expected one but found more then one root physical operator in physical plan.";
                    throw new MRCompilerException(errMsg,errCode,PigException.BUG);
                }

                PhysicalOperator rootPOOp = mapPlan.getRoots().get(0);
                if(! (rootPOOp instanceof POLoad)){
                    int errCode = 2172;
                    String errMsg = "Expected physical operator at root to be POLoad. Found : "+rootPOOp.getClass().getCanonicalName();
                    throw new MRCompilerException(errMsg,errCode);
                }

                POLoad sideLoader = (POLoad)rootPOOp;
                FileSpec loadFileSpec = sideLoader.getLFile();
                FuncSpec funcSpec = loadFileSpec.getFuncSpec();
                LoadFunc loadfunc = sideLoader.getLoadFunc();
                if(i == 0){

                    if(!(CollectableLoadFunc.class.isAssignableFrom(loadfunc.getClass()))){
                        int errCode = 2252;
                        throw new MRCompilerException("Base loader in Cogroup must implement CollectableLoadFunc.", errCode);
                    }

                    ((CollectableLoadFunc)loadfunc).ensureAllKeyInstancesInSameSplit();
                    continue;
                }
                if(!(IndexableLoadFunc.class.isAssignableFrom(loadfunc.getClass()))){
                    int errCode = 2253;
                    throw new MRCompilerException("Side loaders in cogroup must implement IndexableLoadFunc.", errCode);
                }

                funcSpecs.add(funcSpec);
                fileSpecs.add(loadFileSpec.getFileName());
                loaderSigns.add(sideLoader.getSignature());
                MRPlan.remove(mrOper);
            }

            poCoGrp.setSideLoadFuncs(funcSpecs);
            poCoGrp.setSideFileSpecs(fileSpecs);
            poCoGrp.setLoaderSignatures(loaderSigns);

            // Use map-reduce operator of base relation for the cogroup operation.
            MapReduceOper baseMROp = phyToMROpMap.get(poCoGrp.getInputs().get(0));
            if(baseMROp.mapDone || !baseMROp.reducePlan.isEmpty()){
                int errCode = 2254;
                throw new MRCompilerException("Currently merged cogroup is not supported after blocking operators.", errCode);
            }

            // Create new map-reduce operator for indexing job and then configure it.
            MapReduceOper indexerMROp = getMROp();
            FileSpec idxFileSpec = getIndexingJob(indexerMROp, baseMROp, poCoGrp.getLRInnerPlansOf(0));
            poCoGrp.setIdxFuncSpec(idxFileSpec.getFuncSpec());
            poCoGrp.setIndexFileName(idxFileSpec.getFileName());

            baseMROp.mapPlan.addAsLeaf(poCoGrp);
            for (FuncSpec funcSpec : funcSpecs)
                baseMROp.UDFs.add(funcSpec.toString());
            MRPlan.add(indexerMROp);
            MRPlan.connect(indexerMROp, baseMROp);

            phyToMROpMap.put(poCoGrp,baseMROp);
            // Going forward, new operators should be added in baseMRop. To make
            // sure, reset curMROp.
            curMROp = baseMROp;
        }
        catch (ExecException e){
           throw new MRCompilerException(e.getDetailedMessage(),e.getErrorCode(),e.getErrorSource(),e);
        }
        catch (MRCompilerException mrce){
            throw(mrce);
        }
        catch (CloneNotSupportedException e) {
            throw new MRCompilerException(e);
        }
        catch(PlanException e){
            int errCode = 2034;
            String msg = "Error compiling operator " + poCoGrp.getClass().getCanonicalName();
            throw new MRCompilerException(msg, errCode, PigException.BUG, e);
        }
        catch (IOException e){
            int errCode = 3000;
            String errMsg = "IOException caught while compiling POMergeCoGroup";
            throw new MRCompilerException(errMsg, errCode,e);
        }
    }

    // Sets up the indexing job for map-side cogroups.
    private FileSpec getIndexingJob(MapReduceOper indexerMROp,
            final MapReduceOper baseMROp, final List<PhysicalPlan> mapperLRInnerPlans)
        throws MRCompilerException, PlanException, ExecException, IOException, CloneNotSupportedException {

        // First replace loader with  MergeJoinIndexer.
        PhysicalPlan baseMapPlan = baseMROp.mapPlan;
        POLoad baseLoader = (POLoad)baseMapPlan.getRoots().get(0);
        FileSpec origLoaderFileSpec = baseLoader.getLFile();
        FuncSpec funcSpec = origLoaderFileSpec.getFuncSpec();
        LoadFunc loadFunc = baseLoader.getLoadFunc();

        if (! (OrderedLoadFunc.class.isAssignableFrom(loadFunc.getClass()))){
            int errCode = 1104;
            String errMsg = "Base relation of merge-coGroup must implement " +
            "OrderedLoadFunc interface. The specified loader "
            + funcSpec + " doesn't implement it";
            throw new MRCompilerException(errMsg,errCode);
        }

        String[] indexerArgs = new String[6];
        indexerArgs[0] = funcSpec.toString();
        indexerArgs[1] = ObjectSerializer.serialize((Serializable)mapperLRInnerPlans);
        indexerArgs[3] = baseLoader.getSignature();
        indexerArgs[4] = baseLoader.getOperatorKey().scope;
        indexerArgs[5] = Boolean.toString(false); // we care for nulls.

        PhysicalPlan phyPlan;
        if (baseMapPlan.getSuccessors(baseLoader) == null
                || baseMapPlan.getSuccessors(baseLoader).isEmpty()){
         // Load-Load-Cogroup case.
            phyPlan = null;
        }

        else{ // We got something. Yank it and set it as inner plan.
            phyPlan = baseMapPlan.clone();
            PhysicalOperator root = phyPlan.getRoots().get(0);
            phyPlan.disconnect(root, phyPlan.getSuccessors(root).get(0));
            phyPlan.remove(root);

        }
        indexerArgs[2] = ObjectSerializer.serialize(phyPlan);

        POLoad idxJobLoader = getLoad();
        idxJobLoader.setLFile(new FileSpec(origLoaderFileSpec.getFileName(),
                new FuncSpec(MergeJoinIndexer.class.getName(), indexerArgs)));
        indexerMROp.mapPlan.add(idxJobLoader);
        indexerMROp.UDFs.add(baseLoader.getLFile().getFuncSpec().toString());

        // Loader of mro will return a tuple of form -
        // (key1, key2, .. , WritableComparable, splitIndex). See MergeJoinIndexer for details.

        // After getting an index entry in each mapper, send all of them to one
        // reducer where they will be sorted on the way by Hadoop.
        MRUtil.simpleConnectMapToReduce(indexerMROp, scope, nig);

        indexerMROp.requestedParallelism = 1; // we need exactly one reducer for indexing job.

        // We want to use typed tuple comparator for this job, instead of default
        // raw binary comparator used by Pig, to make sure index entries are
        // sorted correctly by Hadoop.
        indexerMROp.useTypedComparator(true);

        POStore st = getStore();
        FileSpec strFile = getTempFileSpec();
        st.setSFile(strFile);
        indexerMROp.reducePlan.addAsLeaf(st);
        indexerMROp.setReduceDone(true);

        return strFile;
    }

    /** Since merge-join works on two inputs there are exactly two MROper predecessors identified  as left and right.
     *  Instead of merging two operators, both are used to generate a MR job each. First MR oper is run to generate on-the-fly index on right side.
     *  Second is used to actually do the join. First MR oper is identified as rightMROper and second as curMROper.

     *  1) RightMROper: If it is in map phase. It can be preceded only by POLoad. If there is anything else
     *                  in physical plan, that is yanked and set as inner plans of joinOp.
     *                  If it is reduce phase. Close this operator and start new MROper.
     *  2) LeftMROper:  If it is in map phase, add the Join operator in it.
     *                  If it is in reduce phase. Close it and start new MROper.
     */

    @Override
    public void visitMergeJoin(POMergeJoin joinOp) throws VisitorException {

        try{
            if(compiledInputs.length != 2 || joinOp.getInputs().size() != 2){
                int errCode=1101;
                throw new MRCompilerException("Merge Join must have exactly two inputs. Found : "+compiledInputs.length, errCode);
            }

            curMROp = phyToMROpMap.get(joinOp.getInputs().get(0));

            MapReduceOper rightMROpr = null;
            if(curMROp.equals(compiledInputs[0]))
                rightMROpr = compiledInputs[1];
            else
                rightMROpr = compiledInputs[0];

            // We will first operate on right side which is indexer job.
            // First yank plan of the compiled right input and set that as an inner plan of right operator.
            PhysicalPlan rightPipelinePlan;
            if(!rightMROpr.mapDone){
                PhysicalPlan rightMapPlan = rightMROpr.mapPlan;
                if(rightMapPlan.getRoots().size() != 1){
                    int errCode = 2171;
                    String errMsg = "Expected one but found more then one root physical operator in physical plan.";
                    throw new MRCompilerException(errMsg,errCode,PigException.BUG);
                }

                PhysicalOperator rightLoader = rightMapPlan.getRoots().get(0);
                if(! (rightLoader instanceof POLoad)){
                    int errCode = 2172;
                    String errMsg = "Expected physical operator at root to be POLoad. Found : "+rightLoader.getClass().getCanonicalName();
                    throw new MRCompilerException(errMsg,errCode);
                }

                if (rightMapPlan.getSuccessors(rightLoader) == null || rightMapPlan.getSuccessors(rightLoader).isEmpty())
                    // Load - Join case.
                    rightPipelinePlan = null;

                else{ // We got something on right side. Yank it and set it as inner plan of right input.
                    rightPipelinePlan = rightMapPlan.clone();
                    PhysicalOperator root = rightPipelinePlan.getRoots().get(0);
                    rightPipelinePlan.disconnect(root, rightPipelinePlan.getSuccessors(root).get(0));
                    rightPipelinePlan.remove(root);
                    rightMapPlan.trimBelow(rightLoader);
                }
            }

            else if(!rightMROpr.reduceDone){
                // Indexer must run in map. If we are in reduce, close it and start new MROper.
                // No need of yanking in this case. Since we are starting brand new MR Operator and it will contain nothing.
                POStore rightStore = getStore();
                FileSpec rightStrFile = getTempFileSpec();
                rightStore.setSFile(rightStrFile);
                rightMROpr.reducePlan.addAsLeaf(rightStore);
                rightMROpr.setReduceDone(true);
                rightMROpr = startNew(rightStrFile, rightMROpr);
                rightPipelinePlan = null;
            }

            else{
                int errCode = 2022;
                String msg = "Both map and reduce phases have been done. This is unexpected while compiling.";
                throw new PlanException(msg, errCode, PigException.BUG);
            }

            joinOp.setupRightPipeline(rightPipelinePlan);
            rightMROpr.requestedParallelism = 1; // we need exactly one reducer for indexing job.

            // At this point, we must be operating on map plan of right input and it would contain nothing else other then a POLoad.
            POLoad rightLoader = (POLoad)rightMROpr.mapPlan.getRoots().get(0);
            joinOp.setSignature(rightLoader.getSignature());
            LoadFunc rightLoadFunc = rightLoader.getLoadFunc();
            List<String> udfs = new ArrayList<String>();
            if(IndexableLoadFunc.class.isAssignableFrom(rightLoadFunc.getClass())) {
                joinOp.setRightLoaderFuncSpec(rightLoader.getLFile().getFuncSpec());
                joinOp.setRightInputFileName(rightLoader.getLFile().getFileName());
                udfs.add(rightLoader.getLFile().getFuncSpec().toString());

                // we don't need the right MROper since
                // the right loader is an IndexableLoadFunc which can handle the index
                // itself
                MRPlan.remove(rightMROpr);
                if(rightMROpr == compiledInputs[0]) {
                    compiledInputs[0] = null;
                } else if(rightMROpr == compiledInputs[1]) {
                    compiledInputs[1] = null;
                }
                rightMROpr = null;

                // validate that the join keys in merge join are only
                // simple column projections or '*' and not expression - expressions
                // cannot be handled when the index is built by the storage layer on the sorted
                // data when the sorted data (and corresponding index) is written.
                // So merge join will be restricted not have expressions as
                // join keys
                int numInputs = mPlan.getPredecessors(joinOp).size(); // should be 2
                for(int i = 0; i < numInputs; i++) {
                    List<PhysicalPlan> keyPlans = joinOp.getInnerPlansOf(i);
                    for (PhysicalPlan keyPlan : keyPlans) {
                        for(PhysicalOperator op : keyPlan) {
                            if(!(op instanceof POProject)) {
                                int errCode = 1106;
                                String errMsg = "Merge join is possible only for simple column or '*' join keys when using " +
                                rightLoader.getLFile().getFuncSpec() + " as the loader";
                                throw new MRCompilerException(errMsg, errCode, PigException.INPUT);
                            }
                        }
                    }
                }
            } else {
                LoadFunc loadFunc = rightLoader.getLoadFunc();
                //Replacing POLoad with indexer is disabled for 'merge-sparse' joins.  While
                //this feature would be useful, the current implementation of DefaultIndexableLoader
                //is not designed to handle multiple calls to seekNear.  Specifically, it rereads the entire index
                //for each call.  Some refactoring of this class is required - and then the check below could be removed.
                if (joinOp.getJoinType() == LOJoin.JOINTYPE.MERGESPARSE) {
                    int errCode = 1104;
                    String errMsg = "Right input of merge-join must implement IndexableLoadFunc. " +
                    "The specified loader " + loadFunc + " doesn't implement it";
                    throw new MRCompilerException(errMsg,errCode);
                }

                // Replace POLoad with  indexer.

                if (! (OrderedLoadFunc.class.isAssignableFrom(loadFunc.getClass()))){
                    int errCode = 1104;
                    String errMsg = "Right input of merge-join must implement " +
                    "OrderedLoadFunc interface. The specified loader "
                    + loadFunc + " doesn't implement it";
                    throw new MRCompilerException(errMsg,errCode);
                }

                String[] indexerArgs = new String[6];
                List<PhysicalPlan> rightInpPlans = joinOp.getInnerPlansOf(1);
                FileSpec origRightLoaderFileSpec = rightLoader.getLFile();

                indexerArgs[0] = origRightLoaderFileSpec.getFuncSpec().toString();
                indexerArgs[1] = ObjectSerializer.serialize((Serializable)rightInpPlans);
                indexerArgs[2] = ObjectSerializer.serialize(rightPipelinePlan);
                indexerArgs[3] = rightLoader.getSignature();
                indexerArgs[4] = rightLoader.getOperatorKey().scope;
                indexerArgs[5] = Boolean.toString(true);

                FileSpec lFile = new FileSpec(rightLoader.getLFile().getFileName(),new FuncSpec(MergeJoinIndexer.class.getName(), indexerArgs));
                rightLoader.setLFile(lFile);

                // Loader of mro will return a tuple of form -
                // (keyFirst1, keyFirst2, .. , position, splitIndex) See MergeJoinIndexer

                MRUtil.simpleConnectMapToReduce(rightMROpr, scope, nig);
                rightMROpr.useTypedComparator(true);

                POStore st = getStore();
                FileSpec strFile = getTempFileSpec();
                st.setSFile(strFile);
                rightMROpr.reducePlan.addAsLeaf(st);
                rightMROpr.setReduceDone(true);

                // set up the DefaultIndexableLoader for the join operator
                String[] defaultIndexableLoaderArgs = new String[5];
                defaultIndexableLoaderArgs[0] = origRightLoaderFileSpec.getFuncSpec().toString();
                defaultIndexableLoaderArgs[1] = strFile.getFileName();
                defaultIndexableLoaderArgs[2] = strFile.getFuncSpec().toString();
                defaultIndexableLoaderArgs[3] = joinOp.getOperatorKey().scope;
                defaultIndexableLoaderArgs[4] = origRightLoaderFileSpec.getFileName();
                joinOp.setRightLoaderFuncSpec((new FuncSpec(DefaultIndexableLoader.class.getName(), defaultIndexableLoaderArgs)));
                joinOp.setRightInputFileName(origRightLoaderFileSpec.getFileName());

                joinOp.setIndexFile(strFile.getFileName());
                udfs.add(origRightLoaderFileSpec.getFuncSpec().toString());
            }

            // We are done with right side. Lets work on left now.
            // Join will be materialized in leftMROper.
            if(!curMROp.mapDone) // Life is easy
                curMROp.mapPlan.addAsLeaf(joinOp);

            else if(!curMROp.reduceDone){  // This is a map-side join. Close this MROper and start afresh.
                POStore leftStore = getStore();
                FileSpec leftStrFile = getTempFileSpec();
                leftStore.setSFile(leftStrFile);
                curMROp.reducePlan.addAsLeaf(leftStore);
                curMROp.setReduceDone(true);
                curMROp = startNew(leftStrFile, curMROp);
                curMROp.mapPlan.addAsLeaf(joinOp);
            }

            else{
                int errCode = 2022;
                String msg = "Both map and reduce phases have been done. This is unexpected while compiling.";
                throw new PlanException(msg, errCode, PigException.BUG);
            }
            if(rightMROpr != null) {
                rightMROpr.markIndexer();
                // We want to ensure indexing job runs prior to actual join job. So, connect them in order.
                MRPlan.connect(rightMROpr, curMROp);
            }
            phyToMROpMap.put(joinOp, curMROp);
            // no combination of small splits as there is currently no way to guarantee the sortness
            // of the combined splits.
            curMROp.noCombineSmallSplits();
            curMROp.UDFs.addAll(udfs);
        }
        catch(PlanException e){
            int errCode = 2034;
            String msg = "Error compiling operator " + joinOp.getClass().getCanonicalName();
            throw new MRCompilerException(msg, errCode, PigException.BUG, e);
        }
       catch (IOException e){
           int errCode = 3000;
           String errMsg = "IOException caught while compiling POMergeJoin";
            throw new MRCompilerException(errMsg, errCode,e);
        }
       catch(CloneNotSupportedException e){
           int errCode = 2127;
           String errMsg = "Cloning exception caught while compiling POMergeJoin";
           throw new MRCompilerException(errMsg, errCode, PigException.BUG, e);
       }
    }

    @Override
    public void visitDistinct(PODistinct op) throws VisitorException {
        try{
            PhysicalPlan ep = new PhysicalPlan();
            POProject prjStar = new POProject(new OperatorKey(scope,nig.getNextNodeId(scope)));
            prjStar.setResultType(DataType.TUPLE);
            prjStar.setStar(true);
            ep.add(prjStar);

            List<PhysicalPlan> eps = new ArrayList<PhysicalPlan>();
            eps.add(ep);

            POLocalRearrange lr = new POLocalRearrange(new OperatorKey(scope,nig.getNextNodeId(scope)));
            lr.setIndex(0);
            lr.setKeyType(DataType.TUPLE);
            lr.setPlans(eps);
            lr.setResultType(DataType.TUPLE);
            lr.setDistinct(true);

            addToMap(lr);

            blocking(op);
            curMROp.customPartitioner = op.getCustomPartitioner();

            POPackage pkg = new POPackage(new OperatorKey(scope,nig.getNextNodeId(scope)));
            Packager pkgr = pkg.getPkgr();
            pkgr.setKeyType(DataType.TUPLE);
            pkgr.setDistinct(true);
            pkg.setNumInps(1);
            boolean[] inner = {false};
            pkgr.setInner(inner);
            curMROp.reducePlan.add(pkg);

            List<PhysicalPlan> eps1 = new ArrayList<PhysicalPlan>();
            List<Boolean> flat1 = new ArrayList<Boolean>();
            PhysicalPlan ep1 = new PhysicalPlan();
            POProject prj1 = new POProject(new OperatorKey(scope,nig.getNextNodeId(scope)));
            prj1.setResultType(DataType.TUPLE);
            prj1.setStar(false);
            prj1.setColumn(0);
            prj1.setOverloaded(false);
            ep1.add(prj1);
            eps1.add(ep1);
            flat1.add(true);
            POForEach nfe1 = new POForEach(new OperatorKey(scope, nig
                    .getNextNodeId(scope)), op.getRequestedParallelism(), eps1,
                    flat1);
            nfe1.setResultType(DataType.BAG);
            curMROp.reducePlan.addAsLeaf(nfe1);
            curMROp.setNeedsDistinctCombiner(true);
            phyToMROpMap.put(op, curMROp);
            curMROp.phyToMRMap.put(op, nfe1);
        }catch(Exception e){
            int errCode = 2034;
            String msg = "Error compiling operator " + op.getClass().getSimpleName();
            throw new MRCompilerException(msg, errCode, PigException.BUG, e);
        }
    }

    @Override
    public void visitSkewedJoin(POSkewedJoin op) throws VisitorException {
        try {
            if (compiledInputs.length != 2) {
                int errCode = 2255;
                throw new VisitorException("POSkewedJoin operator has " + compiledInputs.length + " inputs. It should have 2.", errCode);
            }

            //change plan to store the first join input into a temp file
            FileSpec fSpec = getTempFileSpec();
            MapReduceOper mro = compiledInputs[0];
            POStore str = getStore();
            str.setSFile(fSpec);
            if (!mro.isMapDone()) {
                mro.mapPlan.addAsLeaf(str);
                mro.setMapDoneSingle(true);
            } else if (mro.isMapDone() && !mro.isReduceDone()) {
                mro.reducePlan.addAsLeaf(str);
                mro.setReduceDone(true);
            } else {
                int errCode = 2022;
                String msg = "Both map and reduce phases have been done. This is unexpected while compiling.";
                throw new PlanException(msg, errCode, PigException.BUG);
            }

            FileSpec partitionFile = getTempFileSpec();
            int rp = op.getRequestedParallelism();

            Pair<MapReduceOper, Integer> sampleJobPair = getSkewedJoinSampleJob(op, mro, fSpec, partitionFile, rp);
            rp = sampleJobPair.second;

            // set parallelism of SkewedJoin as the value calculated by sampling job
            // if "parallel" is specified in join statement, "rp" is equal to that number
            // if not specified, use the value that sampling process calculated
            // based on default.
            op.setRequestedParallelism(rp);

            // load the temp file for first table as input of join
            MapReduceOper[] joinInputs = new MapReduceOper[] {startNew(fSpec, sampleJobPair.first), compiledInputs[1]};
            MapReduceOper[] rearrangeOutputs = new MapReduceOper[2];

            compiledInputs = new MapReduceOper[] {joinInputs[0]};
            // run POLocalRearrange for first join table
            POLocalRearrange lr = new POLocalRearrange(new OperatorKey(scope,nig.getNextNodeId(scope)), rp);
            try {
                lr.setIndex(0);
            } catch (ExecException e) {
                int errCode = 2058;
                String msg = "Unable to set index on newly created POLocalRearrange.";
                throw new PlanException(msg, errCode, PigException.BUG, e);
            }

            List<PhysicalOperator> l = plan.getPredecessors(op);
            MultiMap<PhysicalOperator, PhysicalPlan> joinPlans = op.getJoinPlans();
            List<PhysicalPlan> groups = joinPlans.get(l.get(0));
            // check the type of group keys, if there are more than one field, the key is TUPLE.
            byte type = DataType.TUPLE;
            if (groups.size() == 1) {
                type = groups.get(0).getLeaves().get(0).getResultType();
            }

            lr.setKeyType(type);
            lr.setPlans(groups);
            lr.setResultType(DataType.TUPLE);

            lr.visit(this);
            if(lr.getRequestedParallelism() > curMROp.requestedParallelism)
                curMROp.requestedParallelism = lr.getRequestedParallelism();
            rearrangeOutputs[0] = curMROp;

            compiledInputs = new MapReduceOper[] {joinInputs[1]};
            // if the map for current input is already closed, then start a new job
            if (compiledInputs[0].isMapDone() && !compiledInputs[0].isReduceDone()) {
                FileSpec f = getTempFileSpec();
                POStore s = getStore();
                s.setSFile(f);
                compiledInputs[0].reducePlan.addAsLeaf(s);
                compiledInputs[0].setReduceDone(true);
                compiledInputs[0] = startNew(f, compiledInputs[0]);
            }

            // run POPartitionRearrange for second join table
            POPartitionRearrange pr =
                new POPartitionRearrange(new OperatorKey(scope,nig.getNextNodeId(scope)), rp);
            pr.setPigContext(pigContext);
            lr = pr;
            try {
                lr.setIndex(1);
            } catch (ExecException e) {
                int errCode = 2058;
                String msg = "Unable to set index on newly created POLocalRearrange.";
                throw new PlanException(msg, errCode, PigException.BUG, e);
            }

            groups = joinPlans.get(l.get(1));
            lr.setPlans(groups);
            lr.setKeyType(type);
            lr.setResultType(DataType.BAG);

            lr.visit(this);
            if(lr.getRequestedParallelism() > curMROp.requestedParallelism)
                curMROp.requestedParallelism = lr.getRequestedParallelism();
            rearrangeOutputs[1] = curMROp;
            compiledInputs = rearrangeOutputs;


            // create POGlobalRearrange
            POGlobalRearrange gr = new POGlobalRearrange(new OperatorKey(scope,nig.getNextNodeId(scope)), rp);
            // Skewed join has its own special partitioner
            gr.setResultType(DataType.TUPLE);
            gr.visit(this);
            if(gr.getRequestedParallelism() > curMROp.requestedParallelism)
                curMROp.requestedParallelism = gr.getRequestedParallelism();
            compiledInputs = new MapReduceOper[] {curMROp};

            // create POPakcage
            POPackage pkg = new POPackage(new OperatorKey(scope,nig.getNextNodeId(scope)), rp);
            Packager pkgr = pkg.getPkgr();
            pkgr.setKeyType(type);
            pkg.setResultType(DataType.TUPLE);
            pkg.setNumInps(2);
            boolean [] inner = op.getInnerFlags();
            pkgr.setInner(inner);
            pkg.visit(this);
            compiledInputs = new MapReduceOper[] {curMROp};

            // create POForEach
            List<PhysicalPlan> eps = new ArrayList<PhysicalPlan>();
            List<Boolean> flat = new ArrayList<Boolean>();

            PhysicalPlan ep;
            // Add corresponding POProjects
            for (int i=0; i < 2; i++ ) {
                ep = new PhysicalPlan();
                POProject prj = new POProject(new OperatorKey(scope,nig.getNextNodeId(scope)));
                prj.setColumn(i+1);
                prj.setOverloaded(false);
                prj.setResultType(DataType.BAG);
                ep.add(prj);
                eps.add(ep);
                if (!inner[i]) {
                    // Add an empty bag for outer join
                    CompilerUtils.addEmptyBagOuterJoin(ep, op.getSchema(i));
                }
                flat.add(true);
            }

            POForEach fe = new POForEach(new OperatorKey(scope,nig.getNextNodeId(scope)), -1, eps, flat);
            fe.setResultType(DataType.TUPLE);

            fe.visit(this);

            curMROp.setSkewedJoinPartitionFile(partitionFile.getFileName());
            phyToMROpMap.put(op, curMROp);
        }catch(PlanException e) {
            int errCode = 2034;
            String msg = "Error compiling operator " + op.getClass().getSimpleName();
            throw new MRCompilerException(msg, errCode, PigException.BUG, e);
        }catch(IOException e) {
            int errCode = 2034;
            String msg = "Error compiling operator " + op.getClass().getSimpleName();
            throw new MRCompilerException(msg, errCode, PigException.BUG, e);
        }

    }

    @Override
    public void visitSort(POSort op) throws VisitorException {
        try{
            FileSpec fSpec = getTempFileSpec();
            MapReduceOper mro = endSingleInputPlanWithStr(fSpec);
            FileSpec quantFile = getTempFileSpec();
            int rp = op.getRequestedParallelism();
            Pair<POProject, Byte>[] fields = getSortCols(op.getSortPlans());
            Pair<MapReduceOper, Integer> quantJobParallelismPair =
                getQuantileJob(op, mro, fSpec, quantFile, rp);
            curMROp = getSortJob(op, quantJobParallelismPair.first, fSpec, quantFile,
                    quantJobParallelismPair.second, fields);

            if(op.isUDFComparatorUsed){
                curMROp.UDFs.add(op.getMSortFunc().getFuncSpec().toString());
                curMROp.isUDFComparatorUsed = true;
            }
            phyToMROpMap.put(op, curMROp);
        }catch(Exception e){
            int errCode = 2034;
            String msg = "Error compiling operator " + op.getClass().getSimpleName();
            throw new MRCompilerException(msg, errCode, PigException.BUG, e);
        }
    }

    /**
     * For the counter job, it depends if it is row number or not.
     * In case of being a row number, any previous jobs are saved
     * and POCounter is added as a leaf on a map task.
     * If it is not, then POCounter is added as a leaf on a reduce
     * task (last sorting phase).
     **/
    @Override
    public void visitCounter(POCounter op) throws VisitorException {
        try{
            if(op.isRowNumber()) {
                List<PhysicalOperator> mpLeaves = curMROp.mapPlan.getLeaves();
                PhysicalOperator leaf = mpLeaves.get(0);
                if ( !curMROp.isMapDone() && !curMROp.isRankOperation() )
                {
                    curMROp.mapPlan.addAsLeaf(op);
                } else {
                    FileSpec fSpec = getTempFileSpec();
                    MapReduceOper prevMROper = endSingleInputPlanWithStr(fSpec);
                    MapReduceOper mrCounter = startNew(fSpec, prevMROper);
                    mrCounter.mapPlan.addAsLeaf(op);
                    curMROp = mrCounter;
                }
            } else {
                curMROp.reducePlan.addAsLeaf(op);
            }

            phyToMROpMap.put(op, curMROp);
        }catch(Exception e){
            int errCode = 2034;
            String msg = "Error compiling operator " + op.getClass().getSimpleName();
            throw new MRCompilerException(msg, errCode, PigException.BUG, e);
        }
    }

    /**
     * In case of PORank, it is closed any other previous job (containing
     * POCounter as a leaf) and PORank is added on map phase.
     **/
    @Override
    public void visitRank(PORank op) throws VisitorException {
        try{
            FileSpec fSpec = getTempFileSpec();
            MapReduceOper prevMROper = endSingleInputPlanWithStr(fSpec);

            curMROp = startNew(fSpec, prevMROper);
            curMROp.mapPlan.addAsLeaf(op);

            phyToMROpMap.put(op, curMROp);
        }catch(Exception e){
            int errCode = 2034;
            String msg = "Error compiling operator " + op.getClass().getSimpleName();
            throw new MRCompilerException(msg, errCode, PigException.BUG, e);
        }
    }

    private Pair<POProject,Byte> [] getSortCols(List<PhysicalPlan> plans) throws PlanException, ExecException {
        if(plans!=null){
            @SuppressWarnings("unchecked")
            Pair<POProject,Byte>[] ret = new Pair[plans.size()];
            int i=-1;
            for (PhysicalPlan plan : plans) {
                PhysicalOperator op = plan.getLeaves().get(0);
                POProject proj;
                if (op instanceof POProject) {
                    if (((POProject)op).isStar()) return null;
                    proj = (POProject)op;
                } else {
                    proj = null;
                }
                byte type = op.getResultType();
                ret[++i] = new Pair<POProject, Byte>(proj, type);
            }
            return ret;
        }
        int errCode = 2026;
        String msg = "No expression plan found in POSort.";
        throw new PlanException(msg, errCode, PigException.BUG);
    }

    private MapReduceOper getSortJob(
            POSort sort,
            MapReduceOper quantJob,
            FileSpec lFile,
            FileSpec quantFile,
            int rp,
            Pair<POProject, Byte>[] fields) throws PlanException{
        MapReduceOper mro = startNew(lFile, quantJob);
        mro.setQuantFile(quantFile.getFileName());
        mro.setGlobalSort(true);
        mro.requestedParallelism = rp;

        long limit = sort.getLimit();
        mro.limit = limit;

        List<PhysicalPlan> eps1 = new ArrayList<PhysicalPlan>();

        byte keyType = DataType.UNKNOWN;

        boolean[] sortOrder;

        List<Boolean> sortOrderList = sort.getMAscCols();
        if(sortOrderList != null) {
            sortOrder = new boolean[sortOrderList.size()];
            for(int i = 0; i < sortOrderList.size(); ++i) {
                sortOrder[i] = sortOrderList.get(i);
            }
            mro.setSortOrder(sortOrder);
        }

        if (fields == null) {
            // This is project *
            PhysicalPlan ep = new PhysicalPlan();
            POProject prj = new POProject(new OperatorKey(scope,nig.getNextNodeId(scope)));
            prj.setStar(true);
            prj.setOverloaded(false);
            prj.setResultType(DataType.TUPLE);
            ep.add(prj);
            eps1.add(ep);
        } else {
            /*
            for (int i : fields) {
                PhysicalPlan ep = new PhysicalPlan();
                POProject prj = new POProject(new OperatorKey(scope,
                    nig.getNextNodeId(scope)));
                prj.setColumn(i);
                prj.setOverloaded(false);
                prj.setResultType(DataType.BYTEARRAY);
                ep.add(prj);
                eps1.add(ep);
            }
            */
            // Attach the sort plans to the local rearrange to get the
            // projection.
            eps1.addAll(sort.getSortPlans());

            // Visit the first sort plan to figure out our key type.  We only
            // have to visit the first because if we have more than one plan,
            // then the key type will be tuple.
            try {
                FindKeyTypeVisitor fktv =
                    new FindKeyTypeVisitor(sort.getSortPlans().get(0));
                fktv.visit();
                keyType = fktv.keyType;
            } catch (VisitorException ve) {
                int errCode = 2035;
                String msg = "Internal error. Could not compute key type of sort operator.";
                throw new PlanException(msg, errCode, PigException.BUG, ve);
            }
        }

        POLocalRearrange lr = new POLocalRearrange(new OperatorKey(scope,nig.getNextNodeId(scope)));
        try {
            lr.setIndex(0);
        } catch (ExecException e) {
            int errCode = 2058;
            String msg = "Unable to set index on newly created POLocalRearrange.";
            throw new PlanException(msg, errCode, PigException.BUG, e);
        }
        lr.setKeyType((fields == null || fields.length>1) ? DataType.TUPLE :
            keyType);
        lr.setPlans(eps1);
        lr.setResultType(DataType.TUPLE);
        lr.addOriginalLocation(sort.getAlias(), sort.getOriginalLocations());
        mro.mapPlan.addAsLeaf(lr);

        mro.setMapDone(true);

        if (limit!=-1) {
            POPackage pkg_c = new POPackage(new OperatorKey(scope,
                    nig.getNextNodeId(scope)));
            LitePackager pkgr = new LitePackager();
            pkgr.setKeyType((fields.length > 1) ? DataType.TUPLE : keyType);
            pkg_c.setPkgr(pkgr);
            pkg_c.setNumInps(1);
            mro.combinePlan.add(pkg_c);

            List<PhysicalPlan> eps_c1 = new ArrayList<PhysicalPlan>();
            List<Boolean> flat_c1 = new ArrayList<Boolean>();
            PhysicalPlan ep_c1 = new PhysicalPlan();
            POProject prj_c1 = new POProject(new OperatorKey(scope,nig.getNextNodeId(scope)));
            prj_c1.setColumn(1);
            prj_c1.setOverloaded(false);
            prj_c1.setResultType(DataType.BAG);
            ep_c1.add(prj_c1);
            eps_c1.add(ep_c1);
            flat_c1.add(true);
            POForEach fe_c1 = new POForEach(new OperatorKey(scope,nig.getNextNodeId(scope)),
                    -1, eps_c1, flat_c1);
            fe_c1.setResultType(DataType.TUPLE);
            mro.combinePlan.addAsLeaf(fe_c1);

            POLimit pLimit = new POLimit(new OperatorKey(scope,nig.getNextNodeId(scope)));
            pLimit.setLimit(limit);
            mro.combinePlan.addAsLeaf(pLimit);

            List<PhysicalPlan> eps_c2 = new ArrayList<PhysicalPlan>();
            eps_c2.addAll(sort.getSortPlans());

            POLocalRearrange lr_c2 = new POLocalRearrange(new OperatorKey(scope,nig.getNextNodeId(scope)));
            try {
                lr_c2.setIndex(0);
            } catch (ExecException e) {
                int errCode = 2058;
                String msg = "Unable to set index on newly created POLocalRearrange.";
                throw new PlanException(msg, errCode, PigException.BUG, e);
            }
            lr_c2.setKeyType((fields.length>1) ? DataType.TUPLE : keyType);
            lr_c2.setPlans(eps_c2);
            lr_c2.setResultType(DataType.TUPLE);
            mro.combinePlan.addAsLeaf(lr_c2);
        }

        POPackage pkg = new POPackage(new OperatorKey(scope,
                nig.getNextNodeId(scope)));
        LitePackager pkgr = new LitePackager();
        pkgr.setKeyType((fields == null || fields.length > 1) ? DataType.TUPLE : keyType);
        pkg.setPkgr(pkgr);
        pkg.setNumInps(1);
        mro.reducePlan.add(pkg);

        PhysicalPlan ep = new PhysicalPlan();
        POProject prj = new POProject(new OperatorKey(scope,nig.getNextNodeId(scope)));
        prj.setColumn(1);
        prj.setOverloaded(false);
        prj.setResultType(DataType.BAG);
        ep.add(prj);
        List<PhysicalPlan> eps2 = new ArrayList<PhysicalPlan>();
        eps2.add(ep);
        List<Boolean> flattened = new ArrayList<Boolean>();
        flattened.add(true);
        POForEach nfe1 = new POForEach(new OperatorKey(scope,nig.getNextNodeId(scope)),-1,eps2,flattened);
        mro.reducePlan.add(nfe1);
        mro.reducePlan.connect(pkg, nfe1);
        mro.phyToMRMap.put(sort, nfe1);
        if (limit!=-1)
        {
            POLimit pLimit2 = new POLimit(new OperatorKey(scope,nig.getNextNodeId(scope)));
            pLimit2.setLimit(limit);
            mro.reducePlan.addAsLeaf(pLimit2);
            mro.phyToMRMap.put(sort, pLimit2);
        }

        return mro;
    }

    private Pair<MapReduceOper,Integer> getQuantileJob(
            POSort inpSort,
            MapReduceOper prevJob,
            FileSpec lFile,
            FileSpec quantFile,
            int rp) throws PlanException, VisitorException {

        POSort sort = new POSort(inpSort.getOperatorKey(), inpSort
                .getRequestedParallelism(), null, inpSort.getSortPlans(),
                inpSort.getMAscCols(), inpSort.getMSortFunc());
        sort.addOriginalLocation(inpSort.getAlias(), inpSort.getOriginalLocations());

        // Turn the asc/desc array into an array of strings so that we can pass it
        // to the FindQuantiles function.
        List<Boolean> ascCols = inpSort.getMAscCols();
        String[] ascs = new String[ascCols.size()];
        for (int i = 0; i < ascCols.size(); i++) ascs[i] = ascCols.get(i).toString();
        // check if user defined comparator is used in the sort, if so
        // prepend the name of the comparator as the first fields in the
        // constructor args array to the FindQuantiles udf
        String[] ctorArgs = ascs;
        if(sort.isUDFComparatorUsed) {
            String userComparatorFuncSpec = sort.getMSortFunc().getFuncSpec().toString();
            ctorArgs = new String[ascs.length + 1];
            ctorArgs[0] = USER_COMPARATOR_MARKER + userComparatorFuncSpec;
            for(int j = 0; j < ascs.length; j++) {
                ctorArgs[j+1] = ascs[j];
            }
        }

        return getSamplingJob(sort, prevJob, null, lFile, quantFile, rp, null, FindQuantiles.class.getName(), ctorArgs, RandomSampleLoader.class.getName());
    }

    /**
     * Create Sampling job for skewed join.
     */
    private Pair<MapReduceOper, Integer> getSkewedJoinSampleJob(POSkewedJoin op, MapReduceOper prevJob,
            FileSpec lFile, FileSpec sampleFile, int rp ) throws PlanException, VisitorException {

        MultiMap<PhysicalOperator, PhysicalPlan> joinPlans = op.getJoinPlans();

        List<PhysicalOperator> l = plan.getPredecessors(op);
        List<PhysicalPlan> groups = joinPlans.get(l.get(0));
        List<Boolean> ascCol = new ArrayList<Boolean>();
        for(int i=0; i<groups.size(); i++) {
            ascCol.add(false);
        }

        POSort sort = new POSort(op.getOperatorKey(), op.getRequestedParallelism(), null, groups, ascCol, null);

        // set up transform plan to get keys and memory size of input tuples
        // it first adds all the plans to get key columns,
        List<PhysicalPlan> transformPlans = new ArrayList<PhysicalPlan>();
        transformPlans.addAll(groups);

        // then it adds a column for memory size
        POProject prjStar = new POProject(new OperatorKey(scope,nig.getNextNodeId(scope)));
        prjStar.setResultType(DataType.TUPLE);
        prjStar.setStar(true);

        List<PhysicalOperator> ufInps = new ArrayList<PhysicalOperator>();
        ufInps.add(prjStar);

        PhysicalPlan ep = new PhysicalPlan();
        POUserFunc uf = new POUserFunc(new OperatorKey(scope,nig.getNextNodeId(scope)), -1, ufInps,
                    new FuncSpec(GetMemNumRows.class.getName(), (String[])null));
        uf.setResultType(DataType.TUPLE);
        ep.add(uf);
        ep.add(prjStar);
        ep.connect(prjStar, uf);

        transformPlans.add(ep);

        try{
            // pass configurations to the User Function
            String per = pigContext.getProperties().getProperty("pig.skewedjoin.reduce.memusage",
                                   String.valueOf(PartitionSkewedKeys.DEFAULT_PERCENT_MEMUSAGE));
            String mc = pigContext.getProperties().getProperty("pig.skewedjoin.reduce.maxtuple", "0");
            String inputFile = lFile.getFileName();

            return getSamplingJob(sort, prevJob, transformPlans, lFile, sampleFile, rp, null,
                                PartitionSkewedKeys.class.getName(), new String[]{per, mc, inputFile}, PoissonSampleLoader.class.getName());
        }catch(Exception e) {
            throw new PlanException(e);
        }
    }


    /**
     * Create a sampling job to collect statistics by sampling an input file. The sequence of operations is as
     * following:
     * <li>Transform input sample tuples into another tuple.</li>
     * <li>Add an extra field &quot;all&quot; into the tuple </li>
     * <li>Package all tuples into one bag </li>
     * <li>Add constant field for number of reducers. </li>
     * <li>Sorting the bag </li>
     * <li>Invoke UDF with the number of reducers and the sorted bag.</li>
     * <li>Data generated by UDF is stored into a file.</li>
     *
     * @param sort  the POSort operator used to sort the bag
     * @param prevJob  previous job of current sampling job
     * @param transformPlans  PhysicalPlans to transform input samples
     * @param lFile  path of input file
     * @param sampleFile  path of output file
     * @param rp  configured parallemism
     * @param sortKeyPlans  PhysicalPlans to be set into POSort operator to get sorting keys
     * @param udfClassName  the class name of UDF
     * @param udfArgs   the arguments of UDF
     * @param sampleLdrClassName class name for the sample loader
     * @return pair<mapreduceoper,integer>
     * @throws PlanException
     * @throws VisitorException
     */
    @SuppressWarnings("deprecation")
    private Pair<MapReduceOper,Integer> getSamplingJob(POSort sort, MapReduceOper prevJob, List<PhysicalPlan> transformPlans,
              FileSpec lFile, FileSpec sampleFile, int rp, List<PhysicalPlan> sortKeyPlans,
              String udfClassName, String[] udfArgs, String sampleLdrClassName ) throws PlanException, VisitorException {

          String[] rslargs = new String[2];
        // SampleLoader expects string version of FuncSpec
        // as its first constructor argument.

        rslargs[0] = (new FuncSpec(Utils.getTmpFileCompressorName(pigContext))).toString();
<<<<<<< HEAD

        rslargs[1] = "100"; // The value is calculated based on the file size for skewed join
=======
        // This value is only used by order by. For skewed join, it's calculated
        // based on the file size.
        rslargs[1] = pigContext.getProperties().getProperty(PigConfiguration.PIG_RANDOM_SAMPLER_SAMPLE_SIZE, "100");
>>>>>>> 7be8dab4
        FileSpec quantLdFilName = new FileSpec(lFile.getFileName(),
                new FuncSpec(sampleLdrClassName, rslargs));

        MapReduceOper mro = startNew(quantLdFilName, prevJob);

        if(sort.isUDFComparatorUsed) {
            mro.UDFs.add(sort.getMSortFunc().getFuncSpec().toString());
            curMROp.isUDFComparatorUsed = true;
        }

        List<Boolean> flat1 = new ArrayList<Boolean>();
        List<PhysicalPlan> eps1 = new ArrayList<PhysicalPlan>();

        // if transform plans are not specified, project the columns of sorting keys
        if (transformPlans == null) {
            Pair<POProject, Byte>[] sortProjs = null;
            try{
                sortProjs = getSortCols(sort.getSortPlans());
            }catch(Exception e) {
                throw new RuntimeException(e);
            }
            // Set up the projections of the key columns
            if (sortProjs == null) {
                PhysicalPlan ep = new PhysicalPlan();
                POProject prj = new POProject(new OperatorKey(scope,
                    nig.getNextNodeId(scope)));
                prj.setStar(true);
                prj.setOverloaded(false);
                prj.setResultType(DataType.TUPLE);
                ep.add(prj);
                eps1.add(ep);
                flat1.add(false);
            } else {
                for (Pair<POProject, Byte> sortProj : sortProjs) {
                    // Check for proj being null, null is used by getSortCols for a non POProject
                    // operator. Since Order by does not allow expression operators,
                    //it should never be set to null
                    if(sortProj == null){
                        int errCode = 2174;
                        String msg = "Internal exception. Could not create a sampler job";
                        throw new MRCompilerException(msg, errCode, PigException.BUG);
                    }
                    PhysicalPlan ep = new PhysicalPlan();
                    POProject prj;
                    try {
                        prj = sortProj.first.clone();
                    } catch (CloneNotSupportedException e) {
                        //should not get here
                        throw new AssertionError(
                                "Error cloning project caught exception" + e
                        );
                    }
                    ep.add(prj);
                    eps1.add(ep);
                    flat1.add(false);
                }
            }
        }else{
            for(int i=0; i<transformPlans.size(); i++) {
                eps1.add(transformPlans.get(i));
                flat1.add(true);
            }
        }

        // This foreach will pick the sort key columns from the RandomSampleLoader output
        POForEach nfe1 = new POForEach(new OperatorKey(scope,nig.getNextNodeId(scope)),-1,eps1,flat1);
        mro.mapPlan.addAsLeaf(nfe1);

        // Now set up a POLocalRearrange which has "all" as the key and the output of the
        // foreach will be the "value" out of POLocalRearrange
        PhysicalPlan ep1 = new PhysicalPlan();
        ConstantExpression ce = new ConstantExpression(new OperatorKey(scope,nig.getNextNodeId(scope)));
        ce.setValue("all");
        ce.setResultType(DataType.CHARARRAY);
        ep1.add(ce);

        List<PhysicalPlan> eps = new ArrayList<PhysicalPlan>();
        eps.add(ep1);

        POLocalRearrange lr = new POLocalRearrange(new OperatorKey(scope,nig.getNextNodeId(scope)));
        try {
            lr.setIndex(0);
        } catch (ExecException e) {
            int errCode = 2058;
            String msg = "Unable to set index on newly created POLocalRearrange.";
            throw new PlanException(msg, errCode, PigException.BUG, e);
        }
        lr.setKeyType(DataType.CHARARRAY);
        lr.setPlans(eps);
        lr.setResultType(DataType.TUPLE);
        lr.addOriginalLocation(sort.getAlias(), sort.getOriginalLocations());
        mro.mapPlan.add(lr);
        mro.mapPlan.connect(nfe1, lr);

        mro.setMapDone(true);

        POPackage pkg = new POPackage(new OperatorKey(scope,nig.getNextNodeId(scope)));
        Packager pkgr = new Packager();
        pkg.setPkgr(pkgr);
        pkgr.setKeyType(DataType.CHARARRAY);
        pkg.setNumInps(1);
        boolean[] inner = {false};
        pkgr.setInner(inner);
        mro.reducePlan.add(pkg);

        // Lets start building the plan which will have the sort
        // for the foreach
        PhysicalPlan fe2Plan = new PhysicalPlan();
        // Top level project which just projects the tuple which is coming
        // from the foreach after the package
        POProject topPrj = new POProject(new OperatorKey(scope,nig.getNextNodeId(scope)));
        topPrj.setColumn(1);
        topPrj.setResultType(DataType.BAG);
        topPrj.setOverloaded(true);
        fe2Plan.add(topPrj);

        // the projections which will form sort plans
        List<PhysicalPlan> nesSortPlanLst = new ArrayList<PhysicalPlan>();
        if (sortKeyPlans != null) {
            for(int i=0; i<sortKeyPlans.size(); i++) {
                nesSortPlanLst.add(sortKeyPlans.get(i));
            }
        }else{
            Pair<POProject, Byte>[] sortProjs = null;
            try{
                sortProjs = getSortCols(sort.getSortPlans());
            }catch(Exception e) {
                throw new RuntimeException(e);
            }
            // Set up the projections of the key columns
            if (sortProjs == null) {
                PhysicalPlan ep = new PhysicalPlan();
                POProject prj = new POProject(new OperatorKey(scope,
                    nig.getNextNodeId(scope)));
                prj.setStar(true);
                prj.setOverloaded(false);
                prj.setResultType(DataType.TUPLE);
                ep.add(prj);
                nesSortPlanLst.add(ep);
            } else {
                for (int i=0; i<sortProjs.length; i++) {
                    POProject prj =
                        new POProject(new OperatorKey(scope,nig.getNextNodeId(scope)));

                    prj.setResultType(sortProjs[i].second);
                    if(sortProjs[i].first != null && sortProjs[i].first.isProjectToEnd()){
                        if(i != sortProjs.length -1){
                            //project to end has to be the last sort column
                            throw new AssertionError("Project-range to end (x..)" +
                            " is supported in order-by only as last sort column");
                        }
                        prj.setProjectToEnd(i);
                        break;
                    }
                    else{
                        prj.setColumn(i);
                    }
                    prj.setOverloaded(false);

                    PhysicalPlan ep = new PhysicalPlan();
                    ep.add(prj);
                    nesSortPlanLst.add(ep);
                }
            }
        }

        sort.setSortPlans(nesSortPlanLst);
        sort.setResultType(DataType.BAG);
        fe2Plan.add(sort);
        fe2Plan.connect(topPrj, sort);

        // The plan which will have a constant representing the
        // degree of parallelism for the final order by map-reduce job
        // this will either come from a "order by parallel x" in the script
        // or will be the default number of reducers for the cluster if
        // "parallel x" is not used in the script
        PhysicalPlan rpep = new PhysicalPlan();
        ConstantExpression rpce = new ConstantExpression(new OperatorKey(scope,nig.getNextNodeId(scope)));
        rpce.setRequestedParallelism(rp);

        // We temporarily set it to rp and will adjust it at runtime, because the final degree of parallelism
        // is unknown until we are ready to submit it. See PIG-2779.
        rpce.setValue(rp);

        rpce.setResultType(DataType.INTEGER);
        rpep.add(rpce);

        List<PhysicalPlan> genEps = new ArrayList<PhysicalPlan>();
        genEps.add(rpep);
        genEps.add(fe2Plan);

        List<Boolean> flattened2 = new ArrayList<Boolean>();
        flattened2.add(false);
        flattened2.add(false);

        POForEach nfe2 = new POForEach(new OperatorKey(scope,nig.getNextNodeId(scope)),-1, genEps, flattened2);
        mro.reducePlan.add(nfe2);
        mro.reducePlan.connect(pkg, nfe2);

        // Let's connect the output from the foreach containing
        // number of quantiles and the sorted bag of samples to
        // another foreach with the FindQuantiles udf. The input
        // to the FindQuantiles udf is a project(*) which takes the
        // foreach input and gives it to the udf
        PhysicalPlan ep4 = new PhysicalPlan();
        POProject prjStar4 = new POProject(new OperatorKey(scope,nig.getNextNodeId(scope)));
        prjStar4.setResultType(DataType.TUPLE);
        prjStar4.setStar(true);
        ep4.add(prjStar4);

        List<PhysicalOperator> ufInps = new ArrayList<PhysicalOperator>();
        ufInps.add(prjStar4);

        POUserFunc uf = new POUserFunc(new OperatorKey(scope,nig.getNextNodeId(scope)), -1, ufInps,
            new FuncSpec(udfClassName, udfArgs));
        ep4.add(uf);
        ep4.connect(prjStar4, uf);

        List<PhysicalPlan> ep4s = new ArrayList<PhysicalPlan>();
        ep4s.add(ep4);
        List<Boolean> flattened3 = new ArrayList<Boolean>();
        flattened3.add(false);
        POForEach nfe3 = new POForEach(new OperatorKey(scope,nig.getNextNodeId(scope)), -1, ep4s, flattened3);

        mro.reducePlan.add(nfe3);
        mro.reducePlan.connect(nfe2, nfe3);

        POStore str = getStore();
        str.setSFile(sampleFile);

        mro.reducePlan.add(str);
        mro.reducePlan.connect(nfe3, str);

        mro.setReduceDone(true);
        mro.requestedParallelism = 1;
        mro.markSampler();
        return new Pair<MapReduceOper, Integer>(mro, rp);
    }

    static class LastInputStreamingOptimizer extends MROpPlanVisitor {
        String chunkSize;
        LastInputStreamingOptimizer(MROperPlan plan, String chunkSize) {
            super(plan, new DepthFirstWalker<MapReduceOper, MROperPlan>(plan));
            this.chunkSize = chunkSize;
        }

        /**indTupIter
         * Look for pattern POPackage->POForEach(if both are flatten), change it to POJoinPackage
         * We can avoid materialize the input and construct the result of join on the fly
         *
         * @param mr - map-reduce plan to optimize
         */
        @Override
        public void visitMROp(MapReduceOper mr) throws VisitorException {
            // Only optimize:
            // 1. POPackage->POForEach is the root of reduce plan
            // 2. POUnion is the leaf of map plan (so that we exclude distinct, sort...)
            // 3. No combiner plan
            // 4. POForEach nested plan only contains POProject in any depth
            // 5. Inside POForEach, all occurrences of the last input are flattened

            if (mr.mapPlan.isEmpty()) return;
            if (mr.reducePlan.isEmpty()) return;

            // Check combiner plan
            if (!mr.combinePlan.isEmpty()) {
                return;
            }

            // Check map plan
            List<PhysicalOperator> mpLeaves = mr.mapPlan.getLeaves();
            if (mpLeaves.size()!=1) {
                return;
            }
            PhysicalOperator op = mpLeaves.get(0);

            if (!(op instanceof POUnion)) {
                return;
            }

            // Check reduce plan
            List<PhysicalOperator> mrRoots = mr.reducePlan.getRoots();
            if (mrRoots.size()!=1) {
                return;
            }

            op = mrRoots.get(0);
            if (!(op instanceof POPackage)) {
                return;
            }
            POPackage pack = (POPackage)op;

            List<PhysicalOperator> sucs = mr.reducePlan.getSuccessors(pack);
            if (sucs == null || sucs.size()!=1) {
                return;
            }

            op = sucs.get(0);
            boolean lastInputFlattened = true;
            boolean allSimple = true;
            if (op instanceof POForEach)
            {
                POForEach forEach = (POForEach)op;
                List<PhysicalPlan> planList = forEach.getInputPlans();
                List<Boolean> flatten = forEach.getToBeFlattened();
                POProject projOfLastInput = null;
                int i = 0;
                // check all nested foreach plans
                // 1. If it is simple projection
                // 2. If last input is all flattened
                for (PhysicalPlan p:planList)
                {
                    PhysicalOperator opProj = p.getRoots().get(0);
                    if (!(opProj instanceof POProject))
                    {
                        allSimple = false;
                        break;
                    }
                    POProject proj = (POProject)opProj;
                    // the project should just be for one column
                    // from the input
                    if(proj.isProjectToEnd() || proj.getColumns().size() != 1) {
                        allSimple = false;
                        break;
                    }

                    try {
                        // if input to project is the last input
                        if (proj.getColumn() == pack.getNumInps())
                        {
                            // if we had already seen another project
                            // which was also for the last input, then
                            // we might be trying to flatten twice on the
                            // last input in which case we can't optimize by
                            // just streaming the tuple to those projects
                            // IMPORTANT NOTE: THIS WILL NEED TO CHANGE WHEN WE
                            // OPTIMIZE BUILTINS LIKE SUM() AND COUNT() TO
                            // TAKE IN STREAMING INPUT
                            if(projOfLastInput != null) {
                                allSimple = false;
                                break;
                            }
                            projOfLastInput = proj;
                            // make sure the project is on a bag which needs to be
                            // flattened
                            if (!flatten.get(i) || proj.getResultType() != DataType.BAG)
                            {
                                lastInputFlattened = false;
                                break;
                            }
                        }
                    } catch (ExecException e) {
                        int errCode = 2069;
                        String msg = "Error during map reduce compilation. Problem in accessing column from project operator.";
                        throw new MRCompilerException(msg, errCode, PigException.BUG, e);
                    }

                    // if all deeper operators are all project
                    PhysicalOperator succ = p.getSuccessors(proj)!=null?p.getSuccessors(proj).get(0):null;
                    while (succ!=null)
                    {
                        if (!(succ instanceof POProject))
                        {
                            allSimple = false;
                            break;
                        }
                        // make sure successors of the last project also project bags
                        // we will be changing it to project tuples
                        if(proj == projOfLastInput && ((POProject)succ).getResultType() != DataType.BAG) {
                            allSimple = false;
                            break;
                        }
                        succ = p.getSuccessors(succ)!=null?p.getSuccessors(succ).get(0):null;
                    }
                    i++;
                    if (allSimple==false)
                        break;
                }

                if (lastInputFlattened && allSimple && projOfLastInput != null)
                {
                    // Now we can optimize the map-reduce plan
                    // Replace POPackage->POForeach to POJoinPackage
                    replaceWithPOJoinPackage(mr.reducePlan, mr, pack, forEach, chunkSize);
                }
            }
        }

        public static void replaceWithPOJoinPackage(PhysicalPlan plan, MapReduceOper mr,
                POPackage pack, POForEach forEach, String chunkSize) throws VisitorException {
            JoinPackager pkgr = new JoinPackager(pack.getPkgr(), forEach);
            pkgr.setChunkSize(Long.parseLong(chunkSize));
            pack.setPkgr(pkgr);
            plan.remove(pack);
            try {
                plan.replace(forEach, pack);
            } catch (PlanException e) {
                int errCode = 2029;
                String msg = "Error rewriting POJoinPackage.";
                throw new MRCompilerException(msg, errCode, PigException.BUG, e);
            }

            LogFactory.getLog(LastInputStreamingOptimizer.class).info("Rewrite: POPackage->POForEach to POJoinPackage");
        }

    }

    private static class FindKeyTypeVisitor extends PhyPlanVisitor {

        byte keyType = DataType.UNKNOWN;

        FindKeyTypeVisitor(PhysicalPlan plan) {
            super(plan,
                new DepthFirstWalker<PhysicalOperator, PhysicalPlan>(plan));
        }

        @Override
        public void visitProject(POProject p) throws VisitorException {
            keyType = p.getResultType();
        }
    }

    private static class FindStoreNameVisitor extends PhyPlanVisitor {

        FileSpec newSpec;
        FileSpec oldSpec;

        FindStoreNameVisitor (PhysicalPlan plan, FileSpec newSpec, FileSpec oldSpec) {
            super(plan,
                new DepthFirstWalker<PhysicalOperator, PhysicalPlan>(plan));
            this.newSpec = newSpec;
            this.oldSpec = oldSpec;
        }

        @Override
        public void visitStore(POStore sto) throws VisitorException {
            FileSpec spec = sto.getSFile();
            if (oldSpec.equals(spec)) {
                sto.setSFile(newSpec);
            }
        }
    }
}<|MERGE_RESOLUTION|>--- conflicted
+++ resolved
@@ -1722,12 +1722,12 @@
             String msg = "Error compiling operator " + joinOp.getClass().getCanonicalName();
             throw new MRCompilerException(msg, errCode, PigException.BUG, e);
         }
-       catch (IOException e){
+        catch (IOException e){
            int errCode = 3000;
            String errMsg = "IOException caught while compiling POMergeJoin";
             throw new MRCompilerException(errMsg, errCode,e);
         }
-       catch(CloneNotSupportedException e){
+        catch(CloneNotSupportedException e){
            int errCode = 2127;
            String errMsg = "Cloning exception caught while compiling POMergeJoin";
            throw new MRCompilerException(errMsg, errCode, PigException.BUG, e);
@@ -2348,19 +2348,14 @@
               FileSpec lFile, FileSpec sampleFile, int rp, List<PhysicalPlan> sortKeyPlans,
               String udfClassName, String[] udfArgs, String sampleLdrClassName ) throws PlanException, VisitorException {
 
-          String[] rslargs = new String[2];
+        String[] rslargs = new String[2];
         // SampleLoader expects string version of FuncSpec
         // as its first constructor argument.
 
         rslargs[0] = (new FuncSpec(Utils.getTmpFileCompressorName(pigContext))).toString();
-<<<<<<< HEAD
-
-        rslargs[1] = "100"; // The value is calculated based on the file size for skewed join
-=======
         // This value is only used by order by. For skewed join, it's calculated
         // based on the file size.
         rslargs[1] = pigContext.getProperties().getProperty(PigConfiguration.PIG_RANDOM_SAMPLER_SAMPLE_SIZE, "100");
->>>>>>> 7be8dab4
         FileSpec quantLdFilName = new FileSpec(lFile.getFileName(),
                 new FuncSpec(sampleLdrClassName, rslargs));
 
