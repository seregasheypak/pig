/*
 * Licensed to the Apache Software Foundation (ASF) under one
 * or more contributor license agreements.  See the NOTICE file
 * distributed with this work for additional information
 * regarding copyright ownership.  The ASF licenses this file
 * to you under the Apache License, Version 2.0 (the
 * "License"); you may not use this file except in compliance
 * with the License.  You may obtain a copy of the License at
 *
 *     http://www.apache.org/licenses/LICENSE-2.0
 *
 * Unless required by applicable law or agreed to in writing, software
 * distributed under the License is distributed on an "AS IS" BASIS,
 * WITHOUT WARRANTIES OR CONDITIONS OF ANY KIND, either express or implied.
 * See the License for the specific language governing permissions and
 * limitations under the License.
 */
package org.apache.pig.backend.hadoop.executionengine.mapReduceLayer;

import java.util.ArrayList;
import java.util.Iterator;
import java.util.List;
import java.util.Map;
import java.util.Set;

import org.apache.commons.logging.Log;
import org.apache.commons.logging.LogFactory;
import org.apache.pig.PigException;
import org.apache.pig.backend.executionengine.ExecException;
import org.apache.pig.backend.hadoop.executionengine.mapReduceLayer.plans.MROpPlanVisitor;
import org.apache.pig.backend.hadoop.executionengine.mapReduceLayer.plans.MROperPlan;
import org.apache.pig.backend.hadoop.executionengine.physicalLayer.PhysicalOperator;
import org.apache.pig.backend.hadoop.executionengine.physicalLayer.plans.PhysicalPlan;
import org.apache.pig.backend.hadoop.executionengine.physicalLayer.relationalOperators.MultiQueryPackager;
import org.apache.pig.backend.hadoop.executionengine.physicalLayer.relationalOperators.PODemux;
import org.apache.pig.backend.hadoop.executionengine.physicalLayer.relationalOperators.POForEach;
import org.apache.pig.backend.hadoop.executionengine.physicalLayer.relationalOperators.POLoad;
import org.apache.pig.backend.hadoop.executionengine.physicalLayer.relationalOperators.POLocalRearrange;
import org.apache.pig.backend.hadoop.executionengine.physicalLayer.relationalOperators.POPackage;
import org.apache.pig.backend.hadoop.executionengine.physicalLayer.relationalOperators.POSplit;
import org.apache.pig.backend.hadoop.executionengine.physicalLayer.relationalOperators.POStore;
import org.apache.pig.backend.hadoop.executionengine.physicalLayer.relationalOperators.Packager;
import org.apache.pig.data.DataType;
import org.apache.pig.impl.io.PigNullableWritable;
import org.apache.pig.impl.plan.NodeIdGenerator;
import org.apache.pig.impl.plan.OperatorKey;
import org.apache.pig.impl.plan.PlanException;
import org.apache.pig.impl.plan.ReverseDependencyOrderWalker;
import org.apache.pig.impl.plan.VisitorException;
import org.apache.pig.impl.plan.optimizer.OptimizerException;
import org.apache.pig.impl.util.Pair;


/**
 * An optimizer that merges all or part splittee MapReduceOpers into
 * splitter MapReduceOper.
 * <p>
 * The merge can produce a MROperPlan that has
 * fewer MapReduceOpers than MapReduceOpers in the original MROperPlan.
 * <p>
 * The MRCompler generates multiple MapReduceOpers whenever it encounters
 * a split operator and connects the single splitter MapReduceOper to
 * one or more splittee MapReduceOpers using store/load operators:
 * <p>
 *     ---- POStore (in splitter) -... ----
 *     |        |    ...    |
 *     |        |    ...    |
 *    POLoad  POLoad ...  POLoad (in splittees)
 *      |        |           |
 * <p>
 *  This optimizer merges those MapReduceOpers by replacing POLoad/POStore
 *  combination with POSplit operator.
 */
class MultiQueryOptimizer extends MROpPlanVisitor {

    private Log log = LogFactory.getLog(getClass());

    private NodeIdGenerator nig;

    private String scope;

    private boolean inIllustrator = false;

    MultiQueryOptimizer(MROperPlan plan, boolean inIllustrator) {
        super(plan, new ReverseDependencyOrderWalker<MapReduceOper, MROperPlan>(plan));
        nig = NodeIdGenerator.getGenerator();
        List<MapReduceOper> roots = plan.getRoots();
        scope = roots.get(0).getOperatorKey().getScope();
        this.inIllustrator = inIllustrator;
        log.info("MR plan size before optimization: " + plan.size());
    }

    @Override
    public void visit() throws VisitorException {
        super.visit();

        log.info("MR plan size after optimization: " + mPlan.size());
    }

    @Override
    public void visitMROp(MapReduceOper mr) throws VisitorException {

        if (!mr.isSplitter()) {
            return;
        }

        // first classify all the splittees
        List<MapReduceOper> mappers = new ArrayList<MapReduceOper>();
        List<MapReduceOper> multiLoadMROpers = new ArrayList<MapReduceOper>();
        List<MapReduceOper> mapReducers = new ArrayList<MapReduceOper>();

        List<MapReduceOper> successors = getPlan().getSuccessors(mr);
        for (MapReduceOper successor : successors) {
            if (successor.getUseSecondaryKey()) {
                log.debug("Splittee " + successor.getOperatorKey().getId()
                        + " uses secondary key, do not merge it");
                continue;
            }
            if (successor.getCustomPartitioner() != null) {
                log.debug("Splittee " + successor.getOperatorKey().getId()
                        + " uses customPartitioner, do not merge it");
                continue;
            }
            if (isMapOnly(successor)) {
                if (isSingleLoadMapperPlan(successor.mapPlan)
                        && isSinglePredecessor(successor)) {
                    mappers.add(successor);
                } else {
                    multiLoadMROpers.add(successor);
                }
            } else {
                if (isSingleLoadMapperPlan(successor.mapPlan)
                        && isSinglePredecessor(successor)) {
                    mapReducers.add(successor);
                } else {
                    multiLoadMROpers.add(successor);
                }
            }
        }

        int numSplittees = successors.size();

        // case 1: exactly one splittee and it's map-only
        if (mappers.size() == 1 && numSplittees == 1) {
            mergeOnlyMapperSplittee(mappers.get(0), mr);
            log.info("Merged the only map-only splittee.");
            return;
        }

        // case 2: exactly one splittee and it has reducer
        if (isMapOnly(mr) && mapReducers.size() == 1 && numSplittees == 1) {
            mergeOnlyMapReduceSplittee(mapReducers.get(0), mr);
            log.info("Merged the only map-reduce splittee.");
            return;
        }

        int numMerges = 0;

        PhysicalPlan splitterPl = isMapOnly(mr) ? mr.mapPlan : mr.reducePlan;
        POStore storeOp = (POStore)splitterPl.getLeaves().get(0);
        POSplit splitOp = null;

        // case 3: multiple splittees and at least one of them is map-only
        if (mappers.size() > 0) {
            splitOp = getSplit();
            int n = mergeAllMapOnlySplittees(mappers, mr, splitOp);
            log.info("Merged " + n + " map-only splittees.");
            numMerges += n;
        }

        if (mapReducers.size() > 0) {
            boolean isMapOnly = isMapOnly(mr);
            int merged = 0;

            // case 4: multiple splittees and at least one of them has reducer
            //         and the splitter is map-only
            if (isMapOnly) {
                PhysicalOperator leaf = splitterPl.getLeaves().get(0);
                splitOp = (leaf instanceof POStore) ? getSplit() : (POSplit)leaf;
                merged = mergeMapReduceSplittees(mapReducers, mr, splitOp);
            }

            // case 5: multiple splittees and at least one of them has reducer
            //         and splitter has reducer
            else {
                merged = mergeMapReduceSplittees(mapReducers, mr);
            }

            log.info("Merged " + merged + " map-reduce splittees.");
            numMerges += merged;
        }

        // Finally, add original store to the split operator
        // if there is splittee that hasn't been merged into the splitter
        if (splitOp != null
                && (numMerges < numSplittees)) {

            PhysicalPlan storePlan = new PhysicalPlan();
            try {
                storePlan.addAsLeaf(storeOp);
                splitOp.addPlan(storePlan);
            } catch (PlanException e) {
                int errCode = 2129;
                String msg = "Internal Error. Unable to add store to the split plan for optimization.";
                throw new OptimizerException(msg, errCode, PigException.BUG, e);
            }
        }

        // case 6: special diamond case with trivial MR operator at the head
        if (numMerges == 0 && isDiamondMROper(mr)) {
            int merged = mergeDiamondMROper(mr, getPlan().getSuccessors(mr));
            log.info("Merged " + merged + " diamond splitter.");
            numMerges += merged;
        }

        log.info("Merged " + numMerges + " out of total "
                + (numSplittees +1) + " MR operators.");
    }

    private boolean isDiamondMROper(MapReduceOper mr) {

        // We'll remove this mr as part of diamond query optimization
        // only if this mr is a trivial one, that is, it's plan
        // has either two operators (load followed by store) or three operators
        // (the operator between the load and store must be a foreach,
        // introduced by casting operation).
        //
        // We won't optimize in other cases where there're more operators
        // in the plan. Otherwise those operators world run multiple times
        // in the successor MR operators which may not give better
        // performance.
        boolean rtn = false;
        if (isMapOnly(mr)) {
            PhysicalPlan pl = mr.mapPlan;
            if (pl.size() == 2 || pl.size() == 3) {
                PhysicalOperator root = pl.getRoots().get(0);
                PhysicalOperator leaf = pl.getLeaves().get(0);
                if (root instanceof POLoad && leaf instanceof POStore) {
                    if (pl.size() == 3) {
                        PhysicalOperator mid = pl.getSuccessors(root).get(0);
                        if (mid instanceof POForEach) {
                            rtn = true;
                        }
                    } else {
                        rtn = true;
                    }
                }
            }
        }
        return rtn;
    }

    private int mergeDiamondMROper(MapReduceOper mr, List<MapReduceOper> succs)
        throws VisitorException {

        // Only consider the cases where all inputs of the splittees are
        // from the splitter
        for (MapReduceOper succ : succs) {
            List<MapReduceOper> preds = getPlan().getPredecessors(succ);
            if (preds.size() != 1) {
                return 0;
            }
        }

        // first, remove the store operator from the splitter
        PhysicalPlan pl = mr.mapPlan;
        PhysicalOperator leaf = mr.mapPlan.getLeaves().get(0);
        pl.remove(leaf);

        POStore store = (POStore)leaf;
        String ofile = store.getSFile().getFileName();

        // then connect the remaining map plan to the successor of
        // each root (load) operator of the splittee
        for (MapReduceOper succ : succs) {
            List<PhysicalOperator> roots = succ.mapPlan.getRoots();
            ArrayList<PhysicalOperator> rootsCopy =
                new ArrayList<PhysicalOperator>(roots);
            for (PhysicalOperator op : rootsCopy) {
                POLoad load = (POLoad)op;
                String ifile = load.getLFile().getFileName();
                if (ofile.compareTo(ifile) != 0) {
                    continue;
                }
                PhysicalOperator opSucc = succ.mapPlan.getSuccessors(op).get(0);
                PhysicalPlan clone = null;
                try {
                    if (inIllustrator)
                        pl.setOpMap(succ.phyToMRMap);
                    clone = pl.clone();
                    if (inIllustrator)
                        pl.resetOpMap();
                } catch (CloneNotSupportedException e) {
                    int errCode = 2127;
                    String msg = "Internal Error: Cloning of plan failed for optimization.";
                    throw new OptimizerException(msg, errCode, PigException.BUG, e);
                }
                succ.mapPlan.remove(op);

                if (inIllustrator) {
                    // need to remove the LOAD since data from load on temporary files can't be handled by illustrator
                    for (Iterator<PhysicalOperator> it = pl.iterator(); it.hasNext(); )
                    {
                        PhysicalOperator po = it.next();
                        if (po instanceof POLoad)
                            succ.phyToMRMap.removeKey(po);
                    }
                }

                while (!clone.isEmpty()) {
                    PhysicalOperator oper = clone.getLeaves().get(0);
                    clone.remove(oper);
                    succ.mapPlan.add(oper);
                    try {
                        succ.mapPlan.connect(oper, opSucc);
                        opSucc = oper;
                    } catch (PlanException e) {
                        int errCode = 2131;
                        String msg = "Internal Error. Unable to connect split plan for optimization.";
                        throw new OptimizerException(msg, errCode, PigException.BUG, e);
                    }
                }
            }

            // PIG-2069: LoadFunc jar does not ship to backend in MultiQuery case
            if (!mr.UDFs.isEmpty()) {
                succ.UDFs.addAll(mr.UDFs);
            }
        }

        // finally, remove the splitter from the MR plan
        List<MapReduceOper> mrPreds = getPlan().getPredecessors(mr);
        if (mrPreds != null) {
            for (MapReduceOper pred : mrPreds) {
                for (MapReduceOper succ : succs) {
                    try {
                        getPlan().connect(pred, succ);
                    } catch (PlanException e) {
                        int errCode = 2131;
                        String msg = "Internal Error. Unable to connect split plan for optimization.";
                        throw new OptimizerException(msg, errCode, PigException.BUG, e);
                    }
                }
            }
        }

        getPlan().remove(mr);

        return 1;
    }

    private void mergeOneMapPart(MapReduceOper mapper, MapReduceOper splitter)
    throws VisitorException {
        PhysicalPlan splitterPl = isMapOnly(splitter) ?
                splitter.mapPlan : splitter.reducePlan;
        POStore storeOp = (POStore)splitterPl.getLeaves().get(0);
        List<PhysicalOperator> storePreds = splitterPl.getPredecessors(storeOp);

        PhysicalPlan pl = mapper.mapPlan;
        PhysicalOperator load = pl.getRoots().get(0);
        pl.remove(load);

        // make a copy before removing the store operator
        List<PhysicalOperator> predsCopy = new ArrayList<PhysicalOperator>(storePreds);
        splitterPl.remove(storeOp);

        try {
            splitterPl.merge(pl);
        } catch (PlanException e) {
            int errCode = 2130;
            String msg = "Internal Error. Unable to merge split plans for optimization.";
            throw new OptimizerException(msg, errCode, PigException.BUG, e);
        }

        // connect two plans
        List<PhysicalOperator> roots = pl.getRoots();
        for (PhysicalOperator pred : predsCopy) {
            for (PhysicalOperator root : roots) {
                try {
                    splitterPl.connect(pred, root);
                } catch (PlanException e) {
                    int errCode = 2131;
                    String msg = "Internal Error. Unable to connect split plan for optimization.";
                    throw new OptimizerException(msg, errCode, PigException.BUG, e);

                }
            }
        }
    }

    private void mergeOnlyMapperSplittee(MapReduceOper mapper,
            MapReduceOper splitter) throws VisitorException {
        mergeOneMapPart(mapper, splitter);
        removeAndReconnect(mapper, splitter);
    }

    private void mergeOnlyMapReduceSplittee(MapReduceOper mapReducer,
            MapReduceOper splitter) throws VisitorException {
        mergeOneMapPart(mapReducer, splitter);

        splitter.setMapDone(true);
        splitter.reducePlan = mapReducer.reducePlan;
        splitter.setReduceDone(true);

        removeAndReconnect(mapReducer, splitter);
    }

    private int mergeAllMapOnlySplittees(List<MapReduceOper> mappers,
            MapReduceOper splitter, POSplit splitOp) throws VisitorException {

        PhysicalPlan splitterPl = isMapOnly(splitter) ?
                splitter.mapPlan : splitter.reducePlan;
        PhysicalOperator storeOp = splitterPl.getLeaves().get(0);
        List<PhysicalOperator> storePreds = splitterPl.getPredecessors(storeOp);

        // merge splitee's map plans into nested plan of
        // the split operator
        for (MapReduceOper mapper : mappers) {
            PhysicalPlan pl = mapper.mapPlan;
            PhysicalOperator load = pl.getRoots().get(0);
            pl.remove(load);
            splitOp.addPlan(pl);
        }

        // replace store operator in the splitter with split operator
        splitOp.setInputs(storePreds);
        try {
            splitterPl.replace(storeOp, splitOp);;
        } catch (PlanException e) {
            int errCode = 2132;
            String msg = "Internal Error. Unable to replace store with split operator for optimization.";
            throw new OptimizerException(msg, errCode, PigException.BUG, e);
        }

        // remove all the map-only splittees from the MROperPlan
        for (MapReduceOper mapper : mappers) {
            removeAndReconnect(mapper, splitter);
        }

        return mappers.size();
    }

    private boolean isSplitteeMergeable(MapReduceOper splittee) {

        // cannot be global sort or limit after sort, they are
        // using a different partitioner
        if (splittee.isGlobalSort() || splittee.isLimitAfterSort()) {
            log.info("Cannot merge this splittee: " +
                    "it is global sort or limit after sort");
            return false;
        }

        // check the plan leaf: only merge local rearrange or split
        PhysicalOperator leaf = splittee.mapPlan.getLeaves().get(0);
        if (!(leaf instanceof POLocalRearrange) &&
                ! (leaf instanceof POSplit)) {
            log.info("Cannot merge this splittee: " +
                    "its map plan doesn't end with LR or Split operator: "
                    + leaf.getClass().getName());
            return false;
        }

        // cannot have distinct combiner, it uses a different combiner
        if (splittee.needsDistinctCombiner()) {
            log.info("Cannot merge this splittee: " +
                    "it has distinct combiner.");
            return false;
        }

        return true;
    }

    private List<MapReduceOper> getMergeList(MapReduceOper splitter,
            List<MapReduceOper> mapReducers) {
        List<MapReduceOper> mergeNoCmbList = new ArrayList<MapReduceOper>();
        List<MapReduceOper> mergeCmbList = new ArrayList<MapReduceOper>();
        List<MapReduceOper> mergeDistList = new ArrayList<MapReduceOper>();

        for (MapReduceOper mrOp : mapReducers) {
            if (isSplitteeMergeable(mrOp)) {
                if (mrOp.combinePlan.isEmpty()) {
                    mergeNoCmbList.add(mrOp);
                } else {
                    mergeCmbList.add(mrOp);
                }
            } else if (splitter.reducePlan.isEmpty()
                    || splitter.needsDistinctCombiner()) {
                if (mrOp.needsDistinctCombiner()) {
                    mergeDistList.add(mrOp);
                }
            }
        }

        int max = Math.max(mergeNoCmbList.size(), mergeCmbList.size());
        max = Math.max(max, mergeDistList.size());

        if (max == mergeDistList.size()) return mergeDistList;
        else if (max == mergeNoCmbList.size()) return mergeNoCmbList;
        else return mergeCmbList;
    }

    private int mergeMapReduceSplittees(List<MapReduceOper> mapReducers,
            MapReduceOper splitter, POSplit splitOp) throws VisitorException {

        List<MapReduceOper> mergeList = getMergeList(splitter, mapReducers);

        if (mergeList.size() <= 1) {

            // chose one to merge, prefer the one with a combiner
            MapReduceOper mapReducer = mapReducers.get(0);
            for (MapReduceOper mro : mapReducers) {
                if (!mro.combinePlan.isEmpty()) {
                    mapReducer = mro;
                    break;
                }
            }
            mergeList.clear();
            mergeList.add(mapReducer);
        }

        if (mergeList.size() == 1) {
            mergeSingleMapReduceSplittee(mergeList.get(0), splitter, splitOp);
        } else {
            mergeAllMapReduceSplittees(mergeList, splitter, splitOp);
        }

        return mergeList.size();
    }

    private int mergeMapReduceSplittees(List<MapReduceOper> mapReducers,
            MapReduceOper splitter) throws VisitorException {

        // In this case the splitter has non-empty reducer so we can't merge
        // MR splittees into the splitter. What we'll do is to merge multiple
        // splittees (if exists) into a new MR operator and connect it to the splitter.

        List<MapReduceOper> mergeList = getMergeList(splitter, mapReducers);

        if (mergeList.size() <= 1) {
            // nothing to merge, just return
            return  0;
        }

        MapReduceOper mrOper = getMROper();

        MapReduceOper splittee = mergeList.get(0);
        PhysicalPlan pl = splittee.mapPlan;
        POLoad load = (POLoad)pl.getRoots().get(0);

        mrOper.mapPlan.add(load);

        // add a dummy store operator, it'll be replaced by the split operator later.
        try {
            mrOper.mapPlan.addAsLeaf(getStore());
        } catch (PlanException e) {
            int errCode = 2137;
            String msg = "Internal Error. Unable to add store to the plan as leaf for optimization.";
            throw new OptimizerException(msg, errCode, PigException.BUG, e);
        }

        // connect the new MR operator to the splitter
        try {
            getPlan().add(mrOper);
            getPlan().connect(splitter, mrOper);
        } catch (PlanException e) {
            int errCode = 2133;
            String msg = "Internal Error. Unable to connect splitter with successors for optimization.";
            throw new OptimizerException(msg, errCode, PigException.BUG, e);
        }

        // merger the splittees into the new MR operator
        mergeAllMapReduceSplittees(mergeList, mrOper, getSplit());

        return (mergeList.size() - 1);
    }

    private boolean hasSameMapKeyType(List<MapReduceOper> splittees) {
        boolean sameKeyType = true;
        for (MapReduceOper outer : splittees) {
            for (MapReduceOper inner : splittees) {
                if (inner.mapKeyType != outer.mapKeyType) {
                    sameKeyType = false;
                    break;
                }
            }
            if (!sameKeyType) break;
        }

        return sameKeyType;
    }

    private int setIndexOnLRInSplit(int initial, POSplit splitOp, boolean sameKeyType)
            throws VisitorException {
        int index = initial;

        List<PhysicalPlan> pls = splitOp.getPlans();
        for (PhysicalPlan pl : pls) {
            PhysicalOperator leaf = pl.getLeaves().get(0);
            if (leaf instanceof POLocalRearrange) {
                POLocalRearrange lr = (POLocalRearrange)leaf;
                try {
                    lr.setMultiQueryIndex(index++);
                } catch (ExecException e) {
                    int errCode = 2136;
                    String msg = "Internal Error. Unable to set multi-query index for optimization.";
                    throw new OptimizerException(msg, errCode, PigException.BUG, e);
                }

                // change the map key type to tuple when
                // multiple splittees have different map key types
                if (!sameKeyType) {
                    lr.setKeyType(DataType.TUPLE);
                }
            } else if (leaf instanceof POSplit) {
                POSplit spl = (POSplit)leaf;
                index = setIndexOnLRInSplit(index, spl, sameKeyType);
            }
        }

        return index;
    }

    private int mergeOneMapPlanWithIndex(PhysicalPlan pl, POSplit splitOp,
            int index, boolean sameKeyType) throws VisitorException {
        PhysicalOperator load = pl.getRoots().get(0);
        pl.remove(load);

        int curIndex = index;

        PhysicalOperator leaf = pl.getLeaves().get(0);
        if (leaf instanceof POLocalRearrange) {
            POLocalRearrange lr = (POLocalRearrange)leaf;
            try {
                lr.setMultiQueryIndex(curIndex++);
            } catch (ExecException e) {
                int errCode = 2136;
                String msg = "Internal Error. Unable to set multi-query index for optimization.";
                throw new OptimizerException(msg, errCode, PigException.BUG, e);
            }

            // change the map key type to tuple when
            // multiple splittees have different map key types
            if (!sameKeyType) {
                lr.setKeyType(DataType.TUPLE);
            }
        } else if (leaf instanceof POSplit) {
            // if the map plan that we are trying to merge
            // has a split, we need to update the indices of
            // the POLocalRearrange operators in the inner plans
            // of the split to be a continuation of the index
            // number sequence we are currently at.
            // So for example, if we we are in the MapRedOper
            // we are currently processing, if the index is currently
            // at 1 (meaning index 0 was used for a map plan
            // merged earlier), then we want the POLocalRearrange
            // operators in the split to have indices 1, 2 ...
            // essentially we are flattening the index numbers
            // across all POLocalRearranges in all merged map plans
            // including nested ones in POSplit
            POSplit spl = (POSplit)leaf;
            curIndex = setIndexOnLRInSplit(index, spl, sameKeyType);
        }

        splitOp.addPlan(pl);

        // return the updated index after setting index
        // on all POLocalRearranges including ones
        // in inner plans of any POSplit operators
        return curIndex;
    }

    private void mergeOneReducePlanWithIndex(PhysicalPlan from,
            PhysicalPlan to, int initial, int current, byte mapKeyType) throws VisitorException {
        POPackage pk = (POPackage)from.getRoots().get(0);
        from.remove(pk);
        Packager fromPkgr = pk.getPkgr();
<<<<<<< HEAD

=======
 
>>>>>>> c6ef72c7
        if (!(fromPkgr instanceof MultiQueryPackager)) {
            // XXX the index of the original keyInfo map is always 0,
            // we need to shift the index so that the lookups works
            // with the new indexed key
            addShiftedKeyInfoIndex(initial, fromPkgr);
        }

        int total = current - initial;
<<<<<<< HEAD

=======
        
>>>>>>> c6ef72c7
        MultiQueryPackager toPkgr = (MultiQueryPackager) ((POPackage) to
                .getRoots().get(0)).getPkgr();
        int pkCount = 0;
        if (fromPkgr instanceof MultiQueryPackager) {
            List<Packager> pkgs = ((MultiQueryPackager) fromPkgr)
                    .getPackagers();
            for (Packager p : pkgs) {
<<<<<<< HEAD
                ((MultiQueryPackager) fromPkgr).addPackager(p);
=======
                ((MultiQueryPackager) toPkgr).addPackager(p);
>>>>>>> c6ef72c7
                pkCount++;
            }
            toPkgr.addIsKeyWrappedList(((MultiQueryPackager) fromPkgr)
                            .getIsKeyWrappedList());
            addShiftedKeyInfoIndex(initial, current,
                    (MultiQueryPackager) fromPkgr);
        } else {
            toPkgr.addPackager(fromPkgr, mapKeyType);
            pkCount = 1;
        }

        if (pkCount != total) {
            int errCode = 2146;
            String msg = "Internal Error. Inconsistency in key index found during optimization.";
            throw new OptimizerException(msg, errCode, PigException.BUG);
        }

        PODemux demux = (PODemux)to.getLeaves().get(0);
        int plCount = 0;
        PhysicalOperator root = from.getRoots().get(0);
        if (root instanceof PODemux) {
            // flattening the inner plans of the demux operator.
            // This is based on the fact that if a plan has a demux
            // operator, then it's the only operator in the plan.
            List<PhysicalPlan> pls = ((PODemux)root).getPlans();
            for (PhysicalPlan pl : pls) {
                demux.addPlan(pl);
                plCount++;
            }
        } else {
            demux.addPlan(from);
            plCount = 1;
        }

        if (plCount != total) {
            int errCode = 2146;
            String msg = "Internal Error. Inconsistency in key index found during optimization.";
            throw new OptimizerException(msg, errCode, PigException.BUG);
        }

        if (toPkgr.isSameMapKeyType()) {
<<<<<<< HEAD
            toPkgr.setKeyType(pk.getPkgr().getKeyType());
        } else {
            toPkgr.setKeyType(DataType.TUPLE);
        }
    }

=======
            toPkgr.setKeyType(fromPkgr.getKeyType());
        } else {
            toPkgr.setKeyType(DataType.TUPLE);
        }            
    }
    
>>>>>>> c6ef72c7
    private void addShiftedKeyInfoIndex(int index, Packager pkg)
            throws OptimizerException {
        /**
         * we only do multi query optimization for single input MROpers
         * Hence originally the keyInfo would have had only index 0. As
         * we merge MROpers into parent MROpers we add entries for the
         * multiquery based index (ORed with multi query bit mask). These additions
         * would mean we have many entries in the keyInfo while really it should
         * only have one since there is only one input that the package would
         * be processing and hence only one index. So each time we add an entry
         * for a new shifted index, we should clean up keyInfo so that it has only one entry
         * - the valid entry at that point. The "value" in the keyInfo map for the new
         * addition should be the same as the "value" in the existing Entry. After
         * addition, we should remove the older entry
         */
        Map<Integer, Pair<Boolean, Map<Integer, Integer>>> keyInfo = pkg
                .getKeyInfo();
        byte newIndex = (byte)(index | PigNullableWritable.mqFlag);

        Set<Integer> existingIndices = keyInfo.keySet();
        if(existingIndices.size() != 1) {
            // we always maintain one entry in the keyinfo
            // which is the valid entry at the given stage of
            // multi query optimization
            int errCode = 2146;
            String msg = "Internal Error. Inconsistency in key index found during optimization.";
            throw new OptimizerException(msg, errCode, PigException.BUG);
        }
        int existingIndex = existingIndices.iterator().next();
        keyInfo.put(Integer.valueOf(newIndex), keyInfo.get(existingIndex));

        // clean up the old entry so we only keep
        // the valid entry around - if we did something wrong while
        // setting this up, we will fail at runtime which is better
        // than doing something wrong and giving incorrect results!
        if(newIndex != existingIndex) {
            keyInfo.remove(existingIndex);
        }
    }

    /**
     * @param initialIndex
     * @param onePastEndIndex
     * @param mpkg
     * @throws OptimizerException
     */
    private int addShiftedKeyInfoIndex(int initialIndex, int onePastEndIndex,
            MultiQueryPackager mpkgr) throws OptimizerException {
<<<<<<< HEAD

=======
        
>>>>>>> c6ef72c7
        List<Packager> pkgs = mpkgr.getPackagers();
        // if we have lesser pkgs than (onePastEndIndex - initialIndex)
        // its because one or more of the pkgs is a POMultiQueryPackage which
        // internally has packages.
        int numIndices = (onePastEndIndex - initialIndex);
        int end = numIndices;
        if(numIndices > pkgs.size()) {
            end = pkgs.size();
        } else if (numIndices < pkgs.size()) {
            int errCode = 2146;
            String msg = "Internal Error. Inconsistency in key index found during optimization.";
            throw new OptimizerException(msg, errCode, PigException.BUG);
        }
        int i = 0;
        int curIndex = initialIndex;
        while (i < end) {
            Packager pkg = pkgs.get(i);
            addShiftedKeyInfoIndex(curIndex, pkg);
            curIndex++;
            i++;
        }
        return curIndex; // could be used in a caller who recursively called this function

    }

    private void mergeOneCombinePlanWithIndex(PhysicalPlan from,
            PhysicalPlan to, int initial, int current, byte mapKeyType) throws VisitorException {
        POPackage cpk = (POPackage)from.getRoots().get(0);
        from.remove(cpk);
        Packager cpkgr = cpk.getPkgr();
<<<<<<< HEAD

        PODemux demux = (PODemux)to.getLeaves().get(0);

        MultiQueryPackager toPkgr = (MultiQueryPackager) ((POPackage) to
                .getRoots().get(0)).getPkgr();

        boolean isSameKeyType = toPkgr.isSameMapKeyType();

=======
        
        PODemux demux = (PODemux)to.getLeaves().get(0);
                
        MultiQueryPackager toPkgr = (MultiQueryPackager) ((POPackage) to
                .getRoots().get(0)).getPkgr();
        
        boolean isSameKeyType = toPkgr.isSameMapKeyType();
        
>>>>>>> c6ef72c7
        // if current > initial + 1, it means we had
        // a split in the map of the MROper we are trying to
        // merge. In that case we would have changed the indices
        // of the POLocalRearranges in the split to be in the
        // range initial to current. To handle key, value pairs
        // coming out of those POLocalRearranges, we add
        // the Packages in the 'from' POMultiQueryPackage (in this case,
        // it has to be a POMultiQueryPackage since we had
        // a POSplit in the map) to the 'to' POMultiQueryPackage.
        // These Packages would have correct positions in the package
        // list and would be able to handle the outputs from the different
        // POLocalRearranges.
        int total = current - initial;
        int pkCount = 0;
        if (cpkgr instanceof MultiQueryPackager) {
            List<Packager> pkgrs = ((MultiQueryPackager) cpkgr).getPackagers();
            for (Packager p : pkgrs) {
                toPkgr.addPackager(p);
                if (!isSameKeyType) {
                    p.setKeyType(DataType.TUPLE);
                }
                pkCount++;
            }
        } else {
            toPkgr.addPackager(cpkgr);
            pkCount = 1;
        }

        toPkgr.setSameMapKeyType(isSameKeyType);
<<<<<<< HEAD

=======
        
>>>>>>> c6ef72c7
        if (pkCount != total) {
            int errCode = 2146;
            String msg = "Internal Error. Inconsistency in key index found during optimization.";
            throw new OptimizerException(msg, errCode, PigException.BUG);
        }

        // all packages should have the same key type
        if (!isSameKeyType) {
            cpk.getPkgr().setKeyType(DataType.TUPLE);
<<<<<<< HEAD
        }

        toPkgr.setKeyType(cpk.getPkgr().getKeyType());

=======
        } 
        
        toPkgr.setKeyType(cpk.getPkgr().getKeyType());
        
>>>>>>> c6ef72c7
        // See comment above for why we flatten the Packages
        // in the from plan - for the same reason, we flatten
        // the inner plans of Demux operator now.
        int plCount = 0;
        PhysicalOperator leaf = from.getLeaves().get(0);
        if (leaf instanceof PODemux) {
            List<PhysicalPlan> pls = ((PODemux)leaf).getPlans();
            for (PhysicalPlan pl : pls) {
                demux.addPlan(pl);
                POLocalRearrange lr = (POLocalRearrange)pl.getLeaves().get(0);
                try {
                    lr.setMultiQueryIndex(initial + plCount++);
                } catch (ExecException e) {
                    int errCode = 2136;
                    String msg = "Internal Error. Unable to set multi-query index for optimization.";
                    throw new OptimizerException(msg, errCode, PigException.BUG, e);
                }

                // change the map key type to tuple when
                // multiple splittees have different map key types
                if (!isSameKeyType) {
                    lr.setKeyType(DataType.TUPLE);
                }
            }
        } else {
            demux.addPlan(from);
            POLocalRearrange lr = (POLocalRearrange)from.getLeaves().get(0);
            try {
                lr.setMultiQueryIndex(initial + plCount++);
            } catch (ExecException e) {
                int errCode = 2136;
                String msg = "Internal Error. Unable to set multi-query index for optimization.";
                throw new OptimizerException(msg, errCode, PigException.BUG, e);
            }

            // change the map key type to tuple when
            // multiple splittees have different map key types
            if (!isSameKeyType) {
                lr.setKeyType(DataType.TUPLE);
            }
        }

        if (plCount != total) {
            int errCode = 2146;
            String msg = "Internal Error. Inconsistency in key index found during optimization.";
            throw new OptimizerException(msg, errCode, PigException.BUG);
        }
    }

    private boolean needCombiner(List<MapReduceOper> mapReducers) {
        boolean needCombiner = false;
        for (MapReduceOper mrOp : mapReducers) {
            if (!mrOp.combinePlan.isEmpty()) {
                needCombiner = true;
                break;
            }
        }
        return needCombiner;
    }

    private PhysicalPlan createDemuxPlan(boolean sameKeyType, boolean isCombiner)
        throws VisitorException {
        PODemux demux = getDemux(isCombiner);
        POPackage pkg = getMultiQueryPackage(sameKeyType, isCombiner);
<<<<<<< HEAD

=======
        
>>>>>>> c6ef72c7
        PhysicalPlan pl = new PhysicalPlan();
        pl.add(pkg);
        try {
            pl.addAsLeaf(demux);
        } catch (PlanException e) {
            int errCode = 2137;
            String msg = "Internal Error. Unable to add demux to the plan as leaf for optimization.";
            throw new OptimizerException(msg, errCode, PigException.BUG, e);
        }
        return pl;
    }

    private void mergeAllMapReduceSplittees(List<MapReduceOper> mergeList,
            MapReduceOper splitter, POSplit splitOp) throws VisitorException {

        boolean sameKeyType = hasSameMapKeyType(mergeList);

        log.debug("Splittees have the same key type: " + sameKeyType);

        // create a new reduce plan that will be the container
        // for the multiple reducer plans of the MROpers in the mergeList
        PhysicalPlan redPl = createDemuxPlan(sameKeyType, false);

        // create a new combine plan that will be the container
        // for the multiple combiner plans of the MROpers in the mergeList
        PhysicalPlan comPl = needCombiner(mergeList) ?
                createDemuxPlan(sameKeyType, true) : null;

        log.debug("Splittees have combiner: " + (comPl != null));

        int index = 0;

        for (MapReduceOper mrOp : mergeList) {

            // merge the map plan - this will recursively
            // set index on all POLocalRearranges encountered
            // including ones in inner plans of any POSplit
            // operators. Hence the index returned could be
            // > index + 1
            int incIndex = mergeOneMapPlanWithIndex(
                    mrOp.mapPlan, splitOp, index, sameKeyType);

            // merge the combiner plan
            if (comPl != null) {
                if (!mrOp.combinePlan.isEmpty()) {
                    mergeOneCombinePlanWithIndex(
                            mrOp.combinePlan, comPl, index, incIndex, mrOp.mapKeyType);
                } else {
                    int errCode = 2141;
                    String msg = "Internal Error. Cannot merge non-combiner with combiners for optimization.";
                    throw new OptimizerException(msg, errCode, PigException.BUG);
                }
            }

            // merge the reducer plan
            mergeOneReducePlanWithIndex(
                    mrOp.reducePlan, redPl, index, incIndex, mrOp.mapKeyType);

            index = incIndex;

            log.info("Merged MR job " + mrOp.getOperatorKey().getId()
                    + " into MR job " + splitter.getOperatorKey().getId());
        }

        PhysicalPlan splitterPl = splitter.mapPlan;
        PhysicalOperator leaf = splitterPl.getLeaves().get(0);
        PhysicalOperator storeOp = splitterPl.getLeaves().get(0);
        List<PhysicalOperator> storePreds = splitterPl.getPredecessors(storeOp);

        // replace store operator in the splitter with split operator
        if (leaf instanceof POStore) {
            splitOp.setInputs(storePreds);
            try {
                splitterPl.replace(storeOp, splitOp);;
            } catch (PlanException e) {
                int errCode = 2132;
                String msg = "Internal Error. Unable to replace store with split operator for optimization.";
                throw new OptimizerException(msg, errCode, PigException.BUG, e);
            }
        }

        splitter.setMapDone(true);
        splitter.reducePlan = redPl;
        splitter.setReduceDone(true);

        if (comPl != null) {
            splitter.combinePlan = comPl;
        }

        for (MapReduceOper mrOp : mergeList) {
            removeAndReconnect(mrOp, splitter);
        }

        splitter.mapKeyType = sameKeyType ?
                mergeList.get(0).mapKeyType : DataType.TUPLE;

        log.info("Requested parallelism of splitter: "
                + splitter.getRequestedParallelism());
    }

    private void mergeSingleMapReduceSplittee(MapReduceOper mapReduce,
            MapReduceOper splitter, POSplit splitOp) throws VisitorException {

        PhysicalPlan splitterPl = splitter.mapPlan;
        PhysicalOperator leaf = splitterPl.getLeaves().get(0);
        PhysicalOperator storeOp = splitterPl.getLeaves().get(0);
        List<PhysicalOperator> storePreds = splitterPl.getPredecessors(storeOp);

        PhysicalPlan pl = mapReduce.mapPlan;
        PhysicalOperator load = pl.getRoots().get(0);
        pl.remove(load);

        splitOp.addPlan(pl);

        splitter.setMapDone(true);
        splitter.reducePlan = mapReduce.reducePlan;
        splitter.setReduceDone(true);
        splitter.combinePlan = mapReduce.combinePlan;
        splitter.customPartitioner = mapReduce.customPartitioner;

        // replace store operator in the splitter with split operator
        if (leaf instanceof POStore) {
            splitOp.setInputs(storePreds);
            try {
                splitterPl.replace(storeOp, splitOp);;
            } catch (PlanException e) {
                int errCode = 2132;
                String msg = "Internal Error. Unable to replace store with split operator for optimization.";
                throw new OptimizerException(msg, errCode, PigException.BUG, e);
            }
        }

        removeAndReconnect(mapReduce, splitter);
    }

    /**
     * Removes the specified MR operator from the plan after the merge.
     * Connects its predecessors and successors to the merged MR operator
     *
     * @param mr the MR operator to remove
     * @param newMR the MR operator to be connected to the predecessors and
     *              the successors of the removed operator
     * @throws VisitorException if connect operation fails
     */
    private void removeAndReconnect(MapReduceOper mr, MapReduceOper newMR) throws VisitorException {
        List<MapReduceOper> mapperSuccs = getPlan().getSuccessors(mr);
        List<MapReduceOper> mapperPreds = getPlan().getPredecessors(mr);

        // make a copy before removing operator
        ArrayList<MapReduceOper> succsCopy = null;
        ArrayList<MapReduceOper> predsCopy = null;
        if (mapperSuccs != null) {
            succsCopy = new ArrayList<MapReduceOper>(mapperSuccs);
        }
        if (mapperPreds != null) {
            predsCopy = new ArrayList<MapReduceOper>(mapperPreds);
        }
        getPlan().remove(mr);

        // reconnect the mapper's successors
        if (succsCopy != null) {
            for (MapReduceOper succ : succsCopy) {
                try {
                    getPlan().connect(newMR, succ);
                } catch (PlanException e) {
                    int errCode = 2133;
                    String msg = "Internal Error. Unable to connect map plan with successors for optimization.";
                    throw new OptimizerException(msg, errCode, PigException.BUG, e);
                }
            }
        }

        // reconnect the mapper's predecessors
        if (predsCopy != null) {
            for (MapReduceOper pred : predsCopy) {
                if (newMR.getOperatorKey().equals(pred.getOperatorKey())) {
                    continue;
                }
                try {
                    getPlan().connect(pred, newMR);
                } catch (PlanException e) {
                    int errCode = 2134;
                    String msg = "Internal Error. Unable to connect map plan with predecessors for optimization.";
                    throw new OptimizerException(msg, errCode, PigException.BUG, e);
                }
            }
        }

        mergeMROperProperties(mr, newMR);
    }

    private void mergeMROperProperties(MapReduceOper from, MapReduceOper to) {

        if (from.isEndOfAllInputSetInMap()) {
            to.setEndOfAllInputInMap(true);
        }

        if (from.isEndOfAllInputSetInReduce()) {
            to.setEndOfAllInputInReduce(true);
        }

        if (from.getRequestedParallelism() > to.getRequestedParallelism()) {
            to.requestedParallelism = from.requestedParallelism;
        }

        if (!from.UDFs.isEmpty()) {
            to.UDFs.addAll(from.UDFs);
        }

        if (from.needsDistinctCombiner()) {
            to.setNeedsDistinctCombiner(true);
        }

        if (to.mapKeyType == DataType.UNKNOWN) {
            to.mapKeyType = from.mapKeyType;
        }
    }

    private boolean isMapOnly(MapReduceOper mr) {
        return mr.reducePlan.isEmpty();
    }

    private boolean isSingleLoadMapperPlan(PhysicalPlan pl) {
        return (pl.getRoots().size() == 1);
    }

    private boolean isSinglePredecessor(MapReduceOper mr) {
        return (getPlan().getPredecessors(mr).size() == 1);
    }

    private POSplit getSplit(){
        return new POSplit(new OperatorKey(scope, nig.getNextNodeId(scope)));
    }

    private MapReduceOper getMROper(){
        return new MapReduceOper(new OperatorKey(scope, nig.getNextNodeId(scope)));
    }

    private POStore getStore(){
        return new POStore(new OperatorKey(scope, nig.getNextNodeId(scope)));
    }

    private PODemux getDemux(boolean inCombiner){
        PODemux demux = new PODemux(new OperatorKey(scope, nig.getNextNodeId(scope)));
        demux.setInCombiner(inCombiner);
        return demux;
<<<<<<< HEAD
    }

=======
    } 
    
>>>>>>> c6ef72c7
    private POPackage getMultiQueryPackage(boolean sameMapKeyType,
            boolean inCombiner) {
        POPackage pkg = new POPackage(new OperatorKey(scope,
                nig.getNextNodeId(scope)));
        MultiQueryPackager pkgr = new MultiQueryPackager();
        pkgr.setInCombiner(inCombiner);
        pkgr.setSameMapKeyType(sameMapKeyType);
        pkg.setPkgr(pkgr);
        return pkg;
    }
}<|MERGE_RESOLUTION|>--- conflicted
+++ resolved
@@ -674,11 +674,7 @@
         POPackage pk = (POPackage)from.getRoots().get(0);
         from.remove(pk);
         Packager fromPkgr = pk.getPkgr();
-<<<<<<< HEAD
-
-=======
- 
->>>>>>> c6ef72c7
+
         if (!(fromPkgr instanceof MultiQueryPackager)) {
             // XXX the index of the original keyInfo map is always 0,
             // we need to shift the index so that the lookups works
@@ -687,11 +683,7 @@
         }
 
         int total = current - initial;
-<<<<<<< HEAD
-
-=======
-        
->>>>>>> c6ef72c7
+
         MultiQueryPackager toPkgr = (MultiQueryPackager) ((POPackage) to
                 .getRoots().get(0)).getPkgr();
         int pkCount = 0;
@@ -699,11 +691,7 @@
             List<Packager> pkgs = ((MultiQueryPackager) fromPkgr)
                     .getPackagers();
             for (Packager p : pkgs) {
-<<<<<<< HEAD
-                ((MultiQueryPackager) fromPkgr).addPackager(p);
-=======
                 ((MultiQueryPackager) toPkgr).addPackager(p);
->>>>>>> c6ef72c7
                 pkCount++;
             }
             toPkgr.addIsKeyWrappedList(((MultiQueryPackager) fromPkgr)
@@ -745,21 +733,12 @@
         }
 
         if (toPkgr.isSameMapKeyType()) {
-<<<<<<< HEAD
-            toPkgr.setKeyType(pk.getPkgr().getKeyType());
-        } else {
-            toPkgr.setKeyType(DataType.TUPLE);
-        }
-    }
-
-=======
             toPkgr.setKeyType(fromPkgr.getKeyType());
         } else {
             toPkgr.setKeyType(DataType.TUPLE);
-        }            
-    }
-    
->>>>>>> c6ef72c7
+        }
+    }
+
     private void addShiftedKeyInfoIndex(int index, Packager pkg)
             throws OptimizerException {
         /**
@@ -808,11 +787,7 @@
      */
     private int addShiftedKeyInfoIndex(int initialIndex, int onePastEndIndex,
             MultiQueryPackager mpkgr) throws OptimizerException {
-<<<<<<< HEAD
-
-=======
-        
->>>>>>> c6ef72c7
+
         List<Packager> pkgs = mpkgr.getPackagers();
         // if we have lesser pkgs than (onePastEndIndex - initialIndex)
         // its because one or more of the pkgs is a POMultiQueryPackage which
@@ -843,7 +818,6 @@
         POPackage cpk = (POPackage)from.getRoots().get(0);
         from.remove(cpk);
         Packager cpkgr = cpk.getPkgr();
-<<<<<<< HEAD
 
         PODemux demux = (PODemux)to.getLeaves().get(0);
 
@@ -852,16 +826,6 @@
 
         boolean isSameKeyType = toPkgr.isSameMapKeyType();
 
-=======
-        
-        PODemux demux = (PODemux)to.getLeaves().get(0);
-                
-        MultiQueryPackager toPkgr = (MultiQueryPackager) ((POPackage) to
-                .getRoots().get(0)).getPkgr();
-        
-        boolean isSameKeyType = toPkgr.isSameMapKeyType();
-        
->>>>>>> c6ef72c7
         // if current > initial + 1, it means we had
         // a split in the map of the MROper we are trying to
         // merge. In that case we would have changed the indices
@@ -891,11 +855,7 @@
         }
 
         toPkgr.setSameMapKeyType(isSameKeyType);
-<<<<<<< HEAD
-
-=======
-        
->>>>>>> c6ef72c7
+
         if (pkCount != total) {
             int errCode = 2146;
             String msg = "Internal Error. Inconsistency in key index found during optimization.";
@@ -905,17 +865,10 @@
         // all packages should have the same key type
         if (!isSameKeyType) {
             cpk.getPkgr().setKeyType(DataType.TUPLE);
-<<<<<<< HEAD
         }
 
         toPkgr.setKeyType(cpk.getPkgr().getKeyType());
 
-=======
-        } 
-        
-        toPkgr.setKeyType(cpk.getPkgr().getKeyType());
-        
->>>>>>> c6ef72c7
         // See comment above for why we flatten the Packages
         // in the from plan - for the same reason, we flatten
         // the inner plans of Demux operator now.
@@ -980,11 +933,7 @@
         throws VisitorException {
         PODemux demux = getDemux(isCombiner);
         POPackage pkg = getMultiQueryPackage(sameKeyType, isCombiner);
-<<<<<<< HEAD
-
-=======
-        
->>>>>>> c6ef72c7
+
         PhysicalPlan pl = new PhysicalPlan();
         pl.add(pkg);
         try {
@@ -1231,13 +1180,8 @@
         PODemux demux = new PODemux(new OperatorKey(scope, nig.getNextNodeId(scope)));
         demux.setInCombiner(inCombiner);
         return demux;
-<<<<<<< HEAD
-    }
-
-=======
-    } 
-    
->>>>>>> c6ef72c7
+    }
+
     private POPackage getMultiQueryPackage(boolean sameMapKeyType,
             boolean inCombiner) {
         POPackage pkg = new POPackage(new OperatorKey(scope,
