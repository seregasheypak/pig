/*
 * Licensed to the Apache Software Foundation (ASF) under one
 * or more contributor license agreements.  See the NOTICE file
 * distributed with this work for additional information
 * regarding copyright ownership.  The ASF licenses this file
 * to you under the Apache License, Version 2.0 (the
 * "License"); you may not use this file except in compliance
 * with the License.  You may obtain a copy of the License at
 *
 *     http://www.apache.org/licenses/LICENSE-2.0
 *
 * Unless required by applicable law or agreed to in writing, software
 * distributed under the License is distributed on an "AS IS" BASIS,
 * WITHOUT WARRANTIES OR CONDITIONS OF ANY KIND, either express or implied.
 * See the License for the specific language governing permissions and
 * limitations under the License.
 */
package org.apache.pig.backend.hadoop.executionengine.physicalLayer.plans;

import java.io.IOException;
import java.io.OutputStream;
import java.io.StringWriter;
import java.util.ArrayList;
import java.util.Collections;
import java.util.List;

import javax.xml.transform.OutputKeys;
import javax.xml.transform.Transformer;
import javax.xml.transform.TransformerException;
import javax.xml.transform.TransformerFactory;
import javax.xml.transform.dom.DOMSource;
import javax.xml.transform.stream.StreamResult;

import org.apache.pig.PigException;
import org.apache.pig.backend.hadoop.executionengine.physicalLayer.PhysicalOperator;
import org.apache.pig.backend.hadoop.executionengine.physicalLayer.relationalOperators.MultiQueryPackager;
import org.apache.pig.backend.hadoop.executionengine.physicalLayer.relationalOperators.POCollectedGroup;
import org.apache.pig.backend.hadoop.executionengine.physicalLayer.relationalOperators.PODemux;
import org.apache.pig.backend.hadoop.executionengine.physicalLayer.relationalOperators.POFRJoin;
import org.apache.pig.backend.hadoop.executionengine.physicalLayer.relationalOperators.POFilter;
import org.apache.pig.backend.hadoop.executionengine.physicalLayer.relationalOperators.POForEach;
import org.apache.pig.backend.hadoop.executionengine.physicalLayer.relationalOperators.POLoad;
import org.apache.pig.backend.hadoop.executionengine.physicalLayer.relationalOperators.POLocalRearrange;
<<<<<<< HEAD
=======
import org.apache.pig.backend.hadoop.executionengine.physicalLayer.relationalOperators.POPackage;
>>>>>>> c6ef72c7
import org.apache.pig.backend.hadoop.executionengine.physicalLayer.relationalOperators.POSkewedJoin;
import org.apache.pig.backend.hadoop.executionengine.physicalLayer.relationalOperators.POSort;
import org.apache.pig.backend.hadoop.executionengine.physicalLayer.relationalOperators.POSplit;
import org.apache.pig.backend.hadoop.executionengine.physicalLayer.relationalOperators.POStore;
import org.apache.pig.backend.hadoop.executionengine.physicalLayer.relationalOperators.Packager;
import org.apache.pig.impl.plan.DepthFirstWalker;
import org.apache.pig.impl.plan.OperatorPlan;
import org.apache.pig.impl.plan.VisitorException;
import org.apache.pig.impl.util.MultiMap;
import org.w3c.dom.Document;
import org.w3c.dom.Element;
import org.w3c.dom.Node;


public class XMLPhysicalPlanPrinter<P extends OperatorPlan<PhysicalOperator>> extends
<<<<<<< HEAD
        PhyPlanVisitor {
=======
PhyPlanVisitor {
>>>>>>> c6ef72c7

    private Document doc = null;
    private Element parent = null;

    public XMLPhysicalPlanPrinter(PhysicalPlan plan, Document doc, Element parent) {
        super(plan, new DepthFirstWalker<PhysicalOperator, PhysicalPlan>(plan));
        this.doc = doc;
        this.parent = parent;
    }

    @Override
    public void visit() throws VisitorException {
        try {
            depthFirstPP(parent);
        } catch (IOException ioe) {
            int errCode = 2079;
            String msg = "Unexpected error while printing physical plan.";
            throw new VisitorException(msg, errCode, PigException.BUG, ioe);
        }
    }

    public void print(OutputStream printer) throws VisitorException, IOException {
        TransformerFactory factory = TransformerFactory.newInstance();
        try {
            Transformer transformer = factory.newTransformer();
            transformer.setOutputProperty(OutputKeys.OMIT_XML_DECLARATION, "yes");
            transformer.setOutputProperty(OutputKeys.INDENT, "yes");
            transformer.setOutputProperty("{http://xml.apache.org/xslt}indent-amount", "2");

            StringWriter sw = new StringWriter();
            StreamResult result = new StreamResult(sw);
            DOMSource source = new DOMSource(doc);
            transformer.transform(source, result);
            printer.write(sw.toString().getBytes("UTF-8"));
        } catch (TransformerException e) {
            e.printStackTrace();
        }
    }

    private Element createAlias(PhysicalOperator po) {
        Element aliasNode = null;
        String alias = po.getAlias();
        if (alias != null) {
            aliasNode = doc.createElement("alias");
            aliasNode.setTextContent(alias);
        }
        return aliasNode;
    }

    protected void depthFirstPP(Element parentNode) throws VisitorException {
        List<PhysicalOperator> leaves = mPlan.getLeaves();
        Collections.sort(leaves);
        for (PhysicalOperator leaf : leaves) {
            depthFirst(leaf, parentNode);
        }
    }


    private void visitPlan(PhysicalPlan pp, Element parentNode) throws VisitorException {
        if(pp!=null) {
            XMLPhysicalPlanPrinter<PhysicalPlan> ppp =
                    new XMLPhysicalPlanPrinter<PhysicalPlan>(pp, doc, parentNode);
            ppp.visit();
        }
    }


    private void visitPlan(List<PhysicalPlan> lep, Element parentNode) throws VisitorException {
        if(lep!=null)
            for (PhysicalPlan ep : lep) {
                visitPlan(ep, parentNode);
            }
    }

    private Element createPONode(PhysicalOperator node) {
        Element PONode = doc.createElement(node.getClass().getSimpleName());
        PONode.setAttribute("scope", "" + node.getOperatorKey().id);
        Element alias = createAlias(node);
        if (alias != null) {
            PONode.appendChild(alias);
        }
        if (node instanceof POStore) {
            Element storeFile = doc.createElement("storeFile");
            storeFile.setTextContent(((POStore)node).getSFile().getFileName());
            PONode.appendChild(storeFile);

            Element isTmpStore = doc.createElement("isTmpStore");
            isTmpStore.setTextContent(Boolean.valueOf(((POStore)node).isTmpStore()).toString());
            PONode.appendChild(isTmpStore);
        }
        if (node instanceof POLoad) {
            Element loadFile = doc.createElement("loadFile");
            loadFile.setTextContent(((POLoad)node).getLFile().getFileName());
            PONode.appendChild(loadFile);

            Element isTmpLoad = doc.createElement("isTmpLoad");
            isTmpLoad.setTextContent(Boolean.valueOf(((POLoad)node).isTmpLoad()).toString());
            PONode.appendChild(isTmpLoad);
        }
        return PONode;
    }


    private void depthFirst(PhysicalOperator node, Element parentNode) throws VisitorException {
        Element childNode = null;

        List<PhysicalPlan> subPlans = new ArrayList<PhysicalPlan>();
        if(node instanceof POFilter){
            subPlans.add(((POFilter) node).getPlan());
        } else if(node instanceof POLocalRearrange){
            subPlans = ((POLocalRearrange)node).getPlans();
        } else if(node instanceof POCollectedGroup){
            subPlans = ((POCollectedGroup)node).getPlans();
        } else if(node instanceof POSort){
            subPlans = ((POSort)node).getSortPlans();
        }  else if(node instanceof POForEach){
            subPlans = ((POForEach)node).getInputPlans();
        } else if (node instanceof POSplit) {
            subPlans = ((POSplit)node).getPlans();
        } else if (node instanceof PODemux) {
            subPlans = ((PODemux)node).getPlans();
<<<<<<< HEAD
=======
        } else if(node instanceof POPackage){
            childNode = createPONode(node);
            Packager pkgr = ((POPackage) node).getPkgr();
            Node pkgrNode = createPackagerNode(pkgr);
            childNode.appendChild(pkgrNode);
>>>>>>> c6ef72c7
        } else if(node instanceof POFRJoin){
            childNode = createPONode(node);
            POFRJoin frj = (POFRJoin)node;
            List<List<PhysicalPlan>> joinPlans = frj.getJoinPlans();
            if(joinPlans!=null) {
                for (List<PhysicalPlan> list : joinPlans) {
                    visitPlan(list, childNode);
                }
            }
        } else if(node instanceof POSkewedJoin){
            childNode = createPONode(node);
            POSkewedJoin skewed = (POSkewedJoin)node;
            MultiMap<PhysicalOperator, PhysicalPlan> joinPlans = skewed.getJoinPlans();
            if(joinPlans!=null) {
                List<PhysicalPlan> inner_plans = new ArrayList<PhysicalPlan>();
                inner_plans.addAll(joinPlans.values());
                visitPlan(inner_plans, childNode);
            }
        }

        if (childNode == null) {
            childNode = createPONode(node);
            if (subPlans.size() > 0) {
                visitPlan(subPlans, childNode);
            }
        }
        parentNode.appendChild(childNode);

        List<PhysicalOperator> originalPredecessors = mPlan.getPredecessors(node);
        if (originalPredecessors == null) {
            return;
        }

        List<PhysicalOperator> predecessors =  new ArrayList<PhysicalOperator>(originalPredecessors);

        Collections.sort(predecessors);
        for (PhysicalOperator pred : predecessors) {
            depthFirst(pred, childNode);
        }
    }

    private Node createPackagerNode(Packager pkgr) {
        Element pkgrNode = doc.createElement(pkgr.getClass().getSimpleName());
        if (pkgr instanceof MultiQueryPackager) {
            List<Packager> pkgrs = ((MultiQueryPackager) pkgr)
                    .getPackagers();
            for (Packager child : pkgrs) {
                pkgrNode.appendChild(createPackagerNode(child));
            }
        }
        return pkgrNode;
    }
}<|MERGE_RESOLUTION|>--- conflicted
+++ resolved
@@ -41,10 +41,7 @@
 import org.apache.pig.backend.hadoop.executionengine.physicalLayer.relationalOperators.POForEach;
 import org.apache.pig.backend.hadoop.executionengine.physicalLayer.relationalOperators.POLoad;
 import org.apache.pig.backend.hadoop.executionengine.physicalLayer.relationalOperators.POLocalRearrange;
-<<<<<<< HEAD
-=======
 import org.apache.pig.backend.hadoop.executionengine.physicalLayer.relationalOperators.POPackage;
->>>>>>> c6ef72c7
 import org.apache.pig.backend.hadoop.executionengine.physicalLayer.relationalOperators.POSkewedJoin;
 import org.apache.pig.backend.hadoop.executionengine.physicalLayer.relationalOperators.POSort;
 import org.apache.pig.backend.hadoop.executionengine.physicalLayer.relationalOperators.POSplit;
@@ -60,11 +57,7 @@
 
 
 public class XMLPhysicalPlanPrinter<P extends OperatorPlan<PhysicalOperator>> extends
-<<<<<<< HEAD
         PhyPlanVisitor {
-=======
-PhyPlanVisitor {
->>>>>>> c6ef72c7
 
     private Document doc = null;
     private Element parent = null;
@@ -186,14 +179,11 @@
             subPlans = ((POSplit)node).getPlans();
         } else if (node instanceof PODemux) {
             subPlans = ((PODemux)node).getPlans();
-<<<<<<< HEAD
-=======
         } else if(node instanceof POPackage){
             childNode = createPONode(node);
             Packager pkgr = ((POPackage) node).getPkgr();
             Node pkgrNode = createPackagerNode(pkgr);
             childNode.appendChild(pkgrNode);
->>>>>>> c6ef72c7
         } else if(node instanceof POFRJoin){
             childNode = createPONode(node);
             POFRJoin frj = (POFRJoin)node;
