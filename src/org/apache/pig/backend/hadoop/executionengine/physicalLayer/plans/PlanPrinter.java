--- conflicted
+++ resolved
@@ -30,10 +30,7 @@
 
 import org.apache.pig.PigException;
 import org.apache.pig.backend.hadoop.executionengine.physicalLayer.PhysicalOperator;
-<<<<<<< HEAD
-=======
 import org.apache.pig.backend.hadoop.executionengine.physicalLayer.relationalOperators.MultiQueryPackager;
->>>>>>> c6ef72c7
 import org.apache.pig.backend.hadoop.executionengine.physicalLayer.relationalOperators.POCollectedGroup;
 import org.apache.pig.backend.hadoop.executionengine.physicalLayer.relationalOperators.POCounter;
 import org.apache.pig.backend.hadoop.executionengine.physicalLayer.relationalOperators.PODemux;
@@ -51,10 +48,7 @@
 import org.apache.pig.backend.hadoop.executionengine.physicalLayer.relationalOperators.POSplit;
 import org.apache.pig.backend.hadoop.executionengine.physicalLayer.relationalOperators.POStore;
 import org.apache.pig.backend.hadoop.executionengine.physicalLayer.relationalOperators.POUnion;
-<<<<<<< HEAD
-=======
 import org.apache.pig.backend.hadoop.executionengine.physicalLayer.relationalOperators.Packager;
->>>>>>> c6ef72c7
 import org.apache.pig.impl.plan.DepthFirstWalker;
 import org.apache.pig.impl.plan.Operator;
 import org.apache.pig.impl.plan.OperatorPlan;
@@ -199,8 +193,6 @@
           else if(node instanceof POForEach){
             sb.append(planString(((POForEach)node).getInputPlans()));
           }
-<<<<<<< HEAD
-=======
           else if(node instanceof POPackage){
             Packager pkgr = ((POPackage) node).getPkgr();
             if(pkgr instanceof MultiQueryPackager){
@@ -210,7 +202,6 @@
               }
             }
           }
->>>>>>> c6ef72c7
           else if(node instanceof POFRJoin){
             POFRJoin frj = (POFRJoin)node;
             List<List<PhysicalPlan>> joinPlans = frj.getJoinPlans();
