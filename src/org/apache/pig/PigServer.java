/*
 * Licensed to the Apache Software Foundation (ASF) under one
 * or more contributor license agreements.  See the NOTICE file
 * distributed with this work for additional information
 * regarding copyright ownership.  The ASF licenses this file
 * to you under the Apache License, Version 2.0 (the
 * "License"); you may not use this file except in compliance
 * with the License.  You may obtain a copy of the License at
 *
 *     http://www.apache.org/licenses/LICENSE-2.0
 *
 * Unless required by applicable law or agreed to in writing, software
 * distributed under the License is distributed on an "AS IS" BASIS,
 * WITHOUT WARRANTIES OR CONDITIONS OF ANY KIND, either express or implied.
 * See the License for the specific language governing permissions and
 * limitations under the License.
 */
package org.apache.pig;

import java.io.BufferedReader;
import java.io.File;
import java.io.FileInputStream;
import java.io.FileNotFoundException;
import java.io.IOException;
import java.io.InputStream;
import java.io.PrintStream;
import java.io.StringReader;
import java.net.URL;
import java.util.ArrayList;
import java.util.Collection;
import java.util.Deque;
import java.util.Enumeration;
import java.util.HashMap;
import java.util.HashSet;
import java.util.Iterator;
import java.util.LinkedList;
import java.util.List;
import java.util.Map;
import java.util.Properties;
import java.util.Queue;
import java.util.Set;
import java.util.concurrent.atomic.AtomicInteger;

import org.apache.commons.logging.Log;
import org.apache.commons.logging.LogFactory;
import org.apache.hadoop.conf.Configuration;
import org.apache.log4j.Level;
import org.apache.log4j.Logger;
import org.apache.pig.backend.datastorage.ContainerDescriptor;
import org.apache.pig.backend.datastorage.DataStorage;
import org.apache.pig.backend.datastorage.ElementDescriptor;
import org.apache.pig.backend.executionengine.ExecException;
import org.apache.pig.backend.executionengine.ExecJob;
import org.apache.pig.backend.executionengine.ExecJob.JOB_STATUS;
import org.apache.pig.backend.hadoop.executionengine.HJob;
import org.apache.pig.builtin.PigStorage;
import org.apache.pig.classification.InterfaceAudience;
import org.apache.pig.classification.InterfaceStability;
import org.apache.pig.data.DataBag;
import org.apache.pig.data.Tuple;
import org.apache.pig.impl.PigContext;
import org.apache.pig.impl.io.FileLocalizer;
import org.apache.pig.impl.io.FileLocalizer.FetchFileRet;
import org.apache.pig.impl.logicalLayer.FrontendException;
import org.apache.pig.impl.logicalLayer.schema.Schema;
import org.apache.pig.impl.plan.CompilationMessageCollector;
import org.apache.pig.impl.plan.CompilationMessageCollector.MessageType;
import org.apache.pig.impl.streaming.StreamingCommand;
import org.apache.pig.impl.util.LogUtils;
import org.apache.pig.impl.util.PropertiesUtil;
import org.apache.pig.impl.util.UDFContext;
import org.apache.pig.impl.util.UriUtil;
import org.apache.pig.impl.util.Utils;
import org.apache.pig.newplan.DependencyOrderWalker;
import org.apache.pig.newplan.Operator;
import org.apache.pig.newplan.logical.expression.LogicalExpressionPlan;
import org.apache.pig.newplan.logical.expression.LogicalExpressionVisitor;
import org.apache.pig.newplan.logical.expression.ScalarExpression;
import org.apache.pig.newplan.logical.optimizer.AllExpressionVisitor;
import org.apache.pig.newplan.logical.optimizer.DanglingNestedNodeRemover;
import org.apache.pig.newplan.logical.relational.LOForEach;
import org.apache.pig.newplan.logical.relational.LOLoad;
import org.apache.pig.newplan.logical.relational.LOStore;
import org.apache.pig.newplan.logical.relational.LogicalPlan;
import org.apache.pig.newplan.logical.relational.LogicalPlanData;
import org.apache.pig.newplan.logical.relational.LogicalRelationalOperator;
import org.apache.pig.newplan.logical.relational.LogicalSchema;
import org.apache.pig.newplan.logical.visitor.CastLineageSetter;
import org.apache.pig.newplan.logical.visitor.ColumnAliasConversionVisitor;
import org.apache.pig.newplan.logical.visitor.DuplicateForEachColumnRewriteVisitor;
import org.apache.pig.newplan.logical.visitor.ImplicitSplitInsertVisitor;
import org.apache.pig.newplan.logical.visitor.ScalarVariableValidator;
import org.apache.pig.newplan.logical.visitor.ScalarVisitor;
import org.apache.pig.newplan.logical.visitor.SchemaAliasVisitor;
import org.apache.pig.newplan.logical.visitor.TypeCheckingRelVisitor;
import org.apache.pig.newplan.logical.visitor.UnionOnSchemaSetter;
import org.apache.pig.parser.QueryParserDriver;
import org.apache.pig.parser.QueryParserUtils;
import org.apache.pig.pen.ExampleGenerator;
import org.apache.pig.scripting.ScriptEngine;
import org.apache.pig.tools.grunt.GruntParser;
import org.apache.pig.tools.pigstats.EmptyPigStats;
import org.apache.pig.tools.pigstats.JobStats;
import org.apache.pig.tools.pigstats.OutputStats;
import org.apache.pig.tools.pigstats.PigStats;
import org.apache.pig.tools.pigstats.PigStats.JobGraph;
import org.apache.pig.tools.pigstats.ScriptState;
import org.apache.pig.validator.BlackAndWhitelistFilter;
import org.apache.pig.validator.BlackAndWhitelistValidator;
import org.apache.pig.validator.PigCommandFilter;

import com.google.common.annotations.VisibleForTesting;

/**
 *
 * A class for Java programs to connect to Pig. Typically a program will create a PigServer
 * instance. The programmer then registers queries using registerQuery() and
 * retrieves results using openIterator() or store(). After doing so, the
 * shutdown() method should be called to free any resources used by the current
 * PigServer instance. Not doing so could result in a memory leak.
 *
 */
@InterfaceAudience.Public
@InterfaceStability.Stable
public class PigServer {

    protected final Log log = LogFactory.getLog(getClass());

    public static final String PRETTY_PRINT_SCHEMA_PROPERTY = "pig.pretty.print.schema";
    private static final String PIG_LOCATION_CHECK_STRICT = "pig.location.check.strict";

    /*
     * The data structure to support grunt shell operations.
     * The grunt shell can only work on one graph at a time.
     * If a script is contained inside another script, the grunt
     * shell first saves the current graph on the stack and works
     * on a new graph. After the nested script is done, the grunt
     * shell pops up the saved graph and continues working on it.
     */
    protected final Deque<Graph> graphs = new LinkedList<Graph>();

    /*
     * The current Graph the grunt shell is working on.
     */
    private Graph currDAG;

    protected final PigContext pigContext;

    private String jobName;

    private String jobPriority;

    private final static AtomicInteger scopeCounter = new AtomicInteger(0);

    protected final String scope = constructScope();

    private boolean aggregateWarning = true;

    private boolean validateEachStatement = false;
    private boolean skipParseInRegisterForBatch = false;

    private final BlackAndWhitelistFilter filter;

    private String constructScope() {
        // scope servers for now as a session id

        // String user = System.getProperty("user.name", "DEFAULT_USER_ID");
        // String date = (new Date()).toString();

        // scope is not really used in the system right now. It will
        // however make your explain statements look lengthy if set to
        // username-date. For now let's simplify the scope, if a real
        // scope is needed again, we might need to update all the
        // operators to not include scope in their name().
        return "" + scopeCounter.incrementAndGet();
    }

    @VisibleForTesting
    public static void resetScope() {
        scopeCounter.set(0);
    }

    /**
     * @param execTypeString can be 'mapreduce' or 'local'.  Local mode will
     * use Hadoop's local job runner to execute the job on the local machine.
     * Mapreduce mode will connect to a cluster to execute the job. If
     * execTypeString is not one of these two, Pig will deduce the ExecutionEngine
     * if it is on the classpath and use it for the backend execution.
     * @throws ExecException
     * @throws IOException
     */
    public PigServer(String execTypeString) throws ExecException, IOException {
        this(addExecTypeProperty(PropertiesUtil.loadDefaultProperties(), execTypeString));
    }

    public PigServer(String execTypeString, Properties properties) throws ExecException, IOException {
        this(addExecTypeProperty(properties, execTypeString));
    }

    public PigServer(Properties properties) throws ExecException, IOException {
        this(new PigContext(properties));
    }

    private static Properties addExecTypeProperty(Properties properties, String execType) {
        properties.setProperty("exectype", execType);
        return properties;
    }

    /**
     * @param execType execution type to start the engine.  Local mode will
     * use Hadoop's local job runner to execute the job on the local machine.
     * Mapreduce mode will connect to a cluster to execute the job.
     * @throws ExecException
     */
    public PigServer(ExecType execType) throws ExecException {
        this(execType, PropertiesUtil.loadDefaultProperties());
    }

    public PigServer(ExecType execType, Properties properties) throws ExecException {
        this(new PigContext(execType, properties));
    }

    public PigServer(ExecType execType, Configuration conf) throws ExecException {
        this(new PigContext(execType, conf));
    }

    public PigServer(PigContext context) throws ExecException {
        this(context, true);
    }

    public PigServer(PigContext context, boolean connect) throws ExecException {
        this.pigContext = context;
        currDAG = new Graph(false);

        aggregateWarning = "true".equalsIgnoreCase(pigContext.getProperties().getProperty("aggregate.warning"));
<<<<<<< HEAD
        isMultiQuery = "true".equalsIgnoreCase(pigContext.getProperties()
                .getProperty(PigConfiguration.OPT_MULTIQUERY, "true"));
=======
>>>>>>> c6ef72c7

        jobName = pigContext.getProperties().getProperty(
                PigContext.JOB_NAME,
                PigContext.JOB_NAME_PREFIX + ":DefaultJobName");

        if (connect) {
            pigContext.connect();
        }

        this.filter = new BlackAndWhitelistFilter(this);

        addJarsFromProperties();
        markPredeployedJarsFromProperties();

        PigStats.start(pigContext.getExecutionEngine().instantiatePigStats());

        if (ScriptState.get() == null) {
            // If Pig was started via command line, ScriptState should have been
            // already initialized in Main. If so, we should not overwrite it.
            ScriptState.start(pigContext.getExecutionEngine().instantiateScriptState());
        }
    }

    private void addJarsFromProperties() throws ExecException {
        //add jars from properties to extraJars
        String jar_str = pigContext.getProperties().getProperty("pig.additional.jars");

        if(jar_str != null){
            // Use File.pathSeparator (":" on Linux, ";" on Windows)
            // to correctly handle path aggregates as they are represented
            // on the Operating System.
            for(String jar : jar_str.split(File.pathSeparator)){
                try {
                    registerJar(jar);
                } catch (IOException e) {
                    int errCode = 4010;
                    String msg =
                        "Failed to register jar :" + jar + ". Caught exception.";
                    throw new ExecException(
                            msg,
                            errCode,
                            PigException.USER_ENVIRONMENT,
                            e
                    );
                }
            }
        }
    }

    private void markPredeployedJarsFromProperties() throws ExecException {
        // mark jars as predeployed from properties
        String jar_str = pigContext.getProperties().getProperty("pig.predeployed.jars");

        if(jar_str != null){
            // Use File.pathSeparator (":" on Linux, ";" on Windows)
            // to correctly handle path aggregates as they are represented
            // on the Operating System.
            for(String jar : jar_str.split(File.pathSeparator)){
                if (jar.length() > 0) {
                    pigContext.markJarAsPredeployed(jar);
                }
            }
        }
    }

    public PigContext getPigContext(){
        return pigContext;
    }

    /**
     * Current DAG
     *
     * @return
     */
    public Graph getCurrentDAG() {
        return this.currDAG;
    }
    /**
     * Set the logging level to DEBUG.
     */
    public void debugOn() {
        Logger.getLogger("org.apache.pig").setLevel(Level.DEBUG);
        pigContext.getLog4jProperties().setProperty("log4j.logger.org.apache.pig", Level.DEBUG.toString());
    }

    /**
     * Set the logging level to the default.
     */
    public void debugOff() {
        Logger.getLogger("org.apache.pig").setLevel(pigContext.getDefaultLogLevel());
        pigContext.getLog4jProperties().setProperty("log4j.logger.org.apache.pig", pigContext.getDefaultLogLevel().toString());
    }

    /**
     * Set the default parallelism for this job
     * @param p default number of reducers to use for this job.
     */
    public void setDefaultParallel(int p) {
        pigContext.defaultParallel = p;
    }

    /**
     * Starts batch execution mode.
     */
    public void setBatchOn() {
        log.debug("Create a new graph.");

        if (currDAG != null) {
            graphs.push(currDAG);
        }
        currDAG = new Graph(true);
    }

    /**
     * Retrieve the current execution mode.
     *
     * @return true if the execution mode is batch; false otherwise.
     */
    public boolean isBatchOn() {
        // Batch is on when there are multiple graphs on the
        // stack. That gives the right response even if multiquery was
        // turned off.
        return graphs.size() > 0;
    }

    /**
     * Returns whether there is anything to process in the current batch.
     * @throws FrontendException
     * @return true if there are no stores to process in the current
     * batch, false otherwise.
     */
    public boolean isBatchEmpty() throws FrontendException {
        if (currDAG == null) {
            int errCode = 1083;
            String msg = "setBatchOn() must be called first.";
            throw new FrontendException(msg, errCode, PigException.INPUT);
        }

        return currDAG.isBatchEmpty();
    }

    /**
     * This method parses the scripts and builds the LogicalPlan. This method
     * should be followed by {@link PigServer#executeBatch(boolean)} with
     * argument as false. Do Not use {@link PigServer#executeBatch()} after
     * calling this method as that will re-parse and build the script.
     *
     * @throws IOException
     */
    public void parseAndBuild() throws IOException {
        if (currDAG == null || !isBatchOn()) {
            int errCode = 1083;
            String msg = "setBatchOn() must be called first.";
            throw new FrontendException(msg, errCode, PigException.INPUT);
        }
        currDAG.parseQuery();
        currDAG.buildPlan( null );
    }

    /**
     * Submits a batch of Pig commands for execution.
     *
     * @return list of jobs being executed
     * @throws IOException
     */
    public List<ExecJob> executeBatch() throws IOException {
        return executeBatch(true);
    }

    /**
     * Submits a batch of Pig commands for execution. Parse and build of script
     * should be skipped if user called {@link PigServer#parseAndBuild()}
     * before. Pass false as an argument in which case.
     *
     * @param parseAndBuild
     * @return
     * @throws IOException
     */
    public List<ExecJob> executeBatch(boolean parseAndBuild) throws IOException {
        if (parseAndBuild) {
            parseAndBuild();
        }

        PigStats stats = execute();

        return getJobs(stats);
    }

    /**
     * Retrieves a list of Job objects from the PigStats object
     * @param stats
     * @return A list of ExecJob objects
     */
    protected List<ExecJob> getJobs(PigStats stats) {
        LinkedList<ExecJob> jobs = new LinkedList<ExecJob>();
        if (stats instanceof EmptyPigStats) {
            HJob job = new HJob(HJob.JOB_STATUS.COMPLETED, pigContext, stats.result(null)
                    .getPOStore(), null);
            jobs.add(job);
            return jobs;
        }
        JobGraph jGraph = stats.getJobGraph();
        Iterator<JobStats> iter = jGraph.iterator();
        while (iter.hasNext()) {
            JobStats js = iter.next();
            for (OutputStats output : js.getOutputs()) {
                if (js.isSuccessful()) {
                    jobs.add(new HJob(HJob.JOB_STATUS.COMPLETED, pigContext, output
                            .getPOStore(), output.getAlias(), stats));
                } else {
                    HJob hjob = new HJob(HJob.JOB_STATUS.FAILED, pigContext, output
                            .getPOStore(), output.getAlias(), stats);
                    hjob.setException(js.getException());
                    jobs.add(hjob);
                }
            }
        }
        return jobs;
    }

    /**
     * Discards a batch of Pig commands.
     *
     * @throws FrontendException
     */
    public void discardBatch() throws FrontendException {
        if (currDAG == null || !isBatchOn()) {
            int errCode = 1083;
            String msg = "setBatchOn() must be called first.";
            throw new FrontendException(msg, errCode, PigException.INPUT);
        }

        currDAG = graphs.pop();
    }

    /**
     * Add a path to be skipped while automatically shipping binaries for
     * streaming.
     *
     * @param path path to be skipped
     */
    public void addPathToSkip(String path) {
        pigContext.addPathToSkip(path);
    }

    /**
     * Defines an alias for the given function spec. This
     * is useful for functions that require arguments to the
     * constructor.
     *
     * @param function - the new function alias to define.
     * @param funcSpec - the FuncSpec object representing the name of
     * the function class and any arguments to constructor.
     */
    public void registerFunction(String function, FuncSpec funcSpec) {
        pigContext.registerFunction(function, funcSpec);
    }

    /**
     * Defines an alias for the given streaming command.
     *
     * @param commandAlias - the new command alias to define
     * @param command - streaming command to be executed
     */
    public void registerStreamingCommand(String commandAlias, StreamingCommand command) {
        pigContext.registerStreamCmd(commandAlias, command);
    }

    private URL locateJarFromResources(String jarName) throws IOException {
        Enumeration<URL> urls = ClassLoader.getSystemResources(jarName);
        URL resourceLocation = null;

        if (urls.hasMoreElements()) {
            resourceLocation = urls.nextElement();
        }

        if (urls.hasMoreElements()) {
            StringBuffer sb = new StringBuffer("Found multiple resources that match ");
            sb.append(jarName);
            sb.append(": ");
            sb.append(resourceLocation);

            while (urls.hasMoreElements()) {
                sb.append(urls.nextElement());
                sb.append("; ");
            }

            log.debug(sb.toString());
        }

        return resourceLocation;
    }

    /**
     * Registers a jar file. Name of the jar file can be an absolute or
     * relative path.
     *
     * If multiple resources are found with the specified name, the
     * first one is registered as returned by getSystemResources.
     * A warning is issued to inform the user.
     *
     * @param name of the jar file to register
     * @throws IOException
     */
    public void registerJar(String name) throws IOException {
        // Check if this operation is permitted
        filter.validate(PigCommandFilter.Command.REGISTER);

        if (pigContext.hasJar(name)) {
            log.debug("Ignoring duplicate registration for jar " + name);
            return;
        }

        // first try to locate jar via system resources
        // if this fails, try by using "name" as File (this preserves
        // compatibility with case when user passes absolute path or path
        // relative to current working directory.)
        if (name != null) {
            if (name.isEmpty()) {
                log.warn("Empty string specified for jar path");
                return;
            }

            URL resource = locateJarFromResources(name);

            if (resource == null) {
                FetchFileRet[] files = FileLocalizer.fetchFiles(pigContext.getProperties(), name);
                for (FetchFileRet file : files) {
                    File f = file.file;
                    if (!f.canRead()) {
                        int errCode = 4002;
                        String msg = "Can't read jar file: " + name;
                        throw new FrontendException(msg, errCode, PigException.USER_ENVIRONMENT);
                    }

                    pigContext.addJar(f.toURI().toURL(), name);
                }
            } else {
                pigContext.addJar(resource, name);
            }
        }
    }

    /**
     * Universal Scripting Language Support, see PIG-928
     *
     * @param path path of the script file
     * @param scriptingLang language keyword or scriptingEngine used to interpret the script
     * @param namespace namespace defined for functions of this script
     * @throws IOException
     */
    public void registerCode(String path, String scriptingLang, String namespace)
                             throws IOException {
        if (pigContext.scriptingUDFs.containsKey(path) &&
            pigContext.scriptingUDFs.get(path).equals(namespace)) {
            log.debug("Ignoring duplicate registration for scripting udf file " + path + " in namespace " + namespace);
            return;
        } else {
            pigContext.scriptingUDFs.put(path, namespace);
        }

        File f = FileLocalizer.fetchFile(pigContext.getProperties(), path).file;
        if (!f.canRead()) {
            int errCode = 4002;
            String msg = "Can't read file: " + path;
            throw new FrontendException(msg, errCode,
                    PigException.USER_ENVIRONMENT);
        }
        String cwd = new File(".").getCanonicalPath();
        String filePath = f.getCanonicalPath();
        //Use the relative path in the jar, if the path specified is relative
        String nameInJar = filePath.equals(cwd + File.separator + path) ?
                filePath.substring(cwd.length() + 1) : filePath;
        pigContext.addScriptFile(nameInJar, filePath);
        if(scriptingLang != null) {
            ScriptEngine se = ScriptEngine.getInstance(scriptingLang);
            se.registerFunctions(nameInJar, namespace, pigContext);
        }
    }

    /**
     * Register a query with the Pig runtime. The query is parsed and registered, but it is not
     * executed until it is needed.
     *
     * @param query
     *            a Pig Latin expression to be evaluated.
     * @param startLine
     *            line number of the query within the whole script
     * @throws IOException
     */
    public void registerQuery(String query, int startLine) throws IOException {
        currDAG.registerQuery(query, startLine, validateEachStatement, skipParseInRegisterForBatch);
    }

    /**
     * Register a query with the Pig runtime. The query is parsed and registered, but it is not
     * executed until it is needed.  Equivalent to calling {@link #registerQuery(String, int)}
     * with startLine set to 1.
     *
     * @param query
     *            a Pig Latin expression to be evaluated.
     * @throws IOException
     */
    public void registerQuery(String query) throws IOException {
        registerQuery(query, 1);
    }

    /**
     * Register a pig script from InputStream source which is more general and extensible
     * the pig script can be from local file, then you can use FileInputStream.
     * or pig script can be in memory which you build it dynamically, the you can use ByteArrayInputStream
     * even pig script can be in remote machine, which you get wrap it as SocketInputStream
     * @param in
     * @throws IOException
     */
    public void registerScript(InputStream in) throws IOException{
        registerScript(in, null, null);
    }

    /**
     * Register a pig script from InputStream source which is more general and extensible
     * the pig script can be from local file, then you can use FileInputStream.
     * or pig script can be in memory which you build it dynamically, the you can use ByteArrayInputStream
     * even pig script can be in remote machine, which you get wrap it as SocketInputStream.
     * The parameters in the pig script will be substituted with the values in params
     * @param in
     * @param params the key is the parameter name, and the value is the parameter value
     * @throws IOException
     */
    public void registerScript(InputStream in, Map<String,String> params) throws IOException{
        registerScript(in, params, null);
    }

    /**
     * Register a pig script from InputStream source which is more general and extensible
     * the pig script can be from local file, then you can use FileInputStream.
     * or pig script can be in memory which you build it dynamically, the you can use ByteArrayInputStream
     * even pig script can be in remote machine, which you get wrap it as SocketInputStream
     * The parameters in the pig script will be substituted with the values in the parameter files
     * @param in
     * @param paramsFiles  files which have the parameter setting
     * @throws IOException
     */
    public void registerScript(InputStream in, List<String> paramsFiles) throws IOException {
        registerScript(in, null, paramsFiles);
    }

    /**
     * Register a pig script from InputStream.<br>
     * The pig script can be from local file, then you can use FileInputStream.
     * Or pig script can be in memory which you build it dynamically, the you can use ByteArrayInputStream
     * Pig script can even be in remote machine, which you get wrap it as SocketInputStream.<br>
     * The parameters in the pig script will be substituted with the values in the map and the parameter files.
     * The values in params Map will override the value in parameter file if they have the same parameter
     * @param in
     * @param params the key is the parameter name, and the value is the parameter value
     * @param paramsFiles  files which have the parameter setting
     * @throws IOException
     */
    public void registerScript(InputStream in, Map<String,String> params,List<String> paramsFiles) throws IOException {
        try {
            String substituted = pigContext.doParamSubstitution(in, paramMapToList(params), paramsFiles);
            GruntParser grunt = new GruntParser(new StringReader(substituted), this);
            grunt.setInteractive(false);
            grunt.parseStopOnError(true);
        } catch (org.apache.pig.tools.pigscript.parser.ParseException e) {
            log.error(e.getLocalizedMessage());
            throw new IOException(e);
        }
    }

    protected List<String> paramMapToList(Map<String, String> params) {
        List<String> paramList = new ArrayList<String>();
        if (params != null) {
            for (Map.Entry<String, String> entry : params.entrySet()) {
                paramList.add(entry.getKey() + "=" + entry.getValue());
            }
        }
        return paramList;
    }

    /**
     * Creates a clone of the current DAG
     * @return A Graph object which is a clone of the current DAG
     * @throws IOException
     */
    protected Graph getClonedGraph() throws IOException {
        Graph graph = currDAG.duplicate();

        if (graph == null) {
            int errCode = 2127;
            String msg = "Cloning of plan failed.";
            throw new FrontendException(msg, errCode, PigException.BUG);
        }
        return graph;
    }


    /**
     * Register a query with the Pig runtime.  The query will be read from the indicated file.
     * @param fileName file to read query from.
     * @throws IOException
     */
    public void registerScript(String fileName) throws IOException {
        registerScript(fileName, null, null);
    }

    /**
     * Register a pig script file.  The parameters in the file will be substituted with the values in params
     * @param fileName  pig script file
     * @param params  the key is the parameter name, and the value is the parameter value
     * @throws IOException
     */
    public void registerScript(String fileName, Map<String,String> params) throws IOException {
        registerScript(fileName, params, null);
    }



    /**
     * Register a pig script file.  The parameters in the file will be substituted with the values in the parameter files
     * @param fileName pig script file
     * @param paramsFiles  files which have the parameter setting
     * @throws IOException
     */
    public void registerScript(String fileName, List<String> paramsFiles) throws IOException {
        registerScript(fileName, null, paramsFiles);
    }

    /**
     * Register a pig script file.  The parameters in the file will be substituted with the values in the map and the parameter files
     * The values in params Map will override the value in parameter file if they have the same parameter
     * @param fileName  pig script
     * @param params  the key is the parameter name, and the value is the parameter value
     * @param paramsFiles   files which have the parameter setting
     * @throws IOException
     */
    public void registerScript(String fileName, Map<String,String> params,List<String> paramsFiles) throws IOException {
        FileInputStream fis = null;
        try{
            fis = new FileInputStream(fileName);
            registerScript(fis, params, paramsFiles);
        }catch (FileNotFoundException e){
            log.error(e.getLocalizedMessage());
            throw new IOException(e);
        } finally {
            if (fis != null) {
                fis.close();
            }
        }
    }

    /**
     * Intended to be used by unit tests only.
     * Print a list of all aliases in in the current Pig Latin script.  Output is written to
     * System.out.
     * @throws FrontendException
     */
    public void printAliases () throws FrontendException {
        System.out.println("aliases: " + currDAG.getAliasOp().keySet());
    }

    /**
     * Write the schema for an alias to System.out.
     * @param alias Alias whose schema will be written out
     * @return Schema of alias dumped
     * @throws IOException
     */
    public Schema dumpSchema(String alias) throws IOException {
        try {
            if ("@".equals(alias)) {
                alias = getLastRel();
            }
            LogicalRelationalOperator op = getOperatorForAlias( alias );
            LogicalSchema schema = op.getSchema();

            boolean pretty = "true".equals(pigContext.getProperties()
                                   .getProperty(PRETTY_PRINT_SCHEMA_PROPERTY));

            if (schema != null) {
                Schema s = org.apache.pig.newplan.logical.Util.translateSchema(schema);
                System.out.println(alias + ": " + (pretty ? s.prettyPrint() : s.toString()));
                return s;
            } else {
                System.out.println("Schema for " + alias + " unknown.");
                return null;
            }
        } catch (FrontendException fee) {
            int errCode = 1001;
            String msg = "Unable to describe schema for alias " + alias;
            throw new FrontendException (msg, errCode, PigException.INPUT, false, null, fee);
        }
    }

    /**
     * Write the schema for a nestedAlias to System.out. Denoted by
     * alias::nestedAlias.
     *
     * @param alias Alias whose schema has nestedAlias
     * @param nestedAlias Alias whose schema will be written out
     * @return Schema of alias dumped
     * @throws IOException
     */
    public Schema dumpSchemaNested(String alias, String nestedAlias) throws IOException {
        if ("@".equals(alias)) {
            alias = getLastRel();
        }
        Operator op = getOperatorForAlias( alias );
        if( op instanceof LOForEach ) {
            LogicalSchema nestedSc = ((LOForEach)op).dumpNestedSchema(alias, nestedAlias);
            if (nestedSc!=null) {
                Schema s = org.apache.pig.newplan.logical.Util.translateSchema(nestedSc);
                System.out.println(alias+ "::" + nestedAlias + ": " + s.toString());
                return s;
            }
            else {
                System.out.println("Schema for "+ alias+ "::" + nestedAlias + " unknown.");
                return null;
            }
        }
        else {
            int errCode = 1001;
            String msg = "Unable to describe schema for " + alias + "::" + nestedAlias;
            throw new FrontendException (msg, errCode, PigException.INPUT, false, null);
        }
    }

    /**
     * Set the name of the job.  This name will get translated to mapred.job.name.
     * @param name of job
     */
    public void setJobName(String name) {
        jobName = PigContext.JOB_NAME_PREFIX + ":" + name;
    }

    /**
     * Set Hadoop job priority.  This value will get translated to mapred.job.priority.
     * @param priority valid values are found in {@link org.apache.hadoop.mapred.JobPriority}
     */
    public void setJobPriority(String priority) {
        jobPriority = priority;
    }

    /**
     * Executes a Pig Latin script up to and including indicated alias.  That is, if a user does:
     * <pre>
     * PigServer server = new PigServer();
     * server.registerQuery("A = load 'foo';");
     * server.registerQuery("B = filter A by $0 &gt; 0;");
     * server.registerQuery("C = order B by $1;");
     * </pre>
     * Then
     * <pre>
     * server.openIterator("B");
     * </pre>
     * filtered but unsorted data will be returned.  If instead a user does
     * <pre>
     * server.openIterator("C");
     * </pre>
     * filtered and sorted data will be returned.
     * @param id Alias to open iterator for
     * @return iterator of tuples returned from the script
     * @throws IOException
     */
    public Iterator<Tuple> openIterator(String id) throws IOException {
        try {
            pigContext.getProperties().setProperty( PigContext.JOB_NAME, jobName );
            if( jobPriority != null ) {
                pigContext.getProperties().setProperty( PigContext.JOB_PRIORITY, jobPriority );
            }
            ExecJob job = store(id, FileLocalizer.getTemporaryPath(pigContext)
                    .toString(), Utils.getTmpFileCompressorName(pigContext)
                    + "()");

            // invocation of "execute" is synchronous!

            if (job.getStatus() == JOB_STATUS.COMPLETED) {
                return job.getResults();
            } else if (job.getStatus() == JOB_STATUS.FAILED
                    && job.getException() != null) {
                // throw the backend exception in the failed case
                Exception e = job.getException();
                int errCode = 1066;
                String msg = "Unable to open iterator for alias " + id
                        + ". Backend error : " + e.getMessage();
                throw new FrontendException(msg, errCode, PigException.INPUT, e);
            } else {
                throw new IOException("Job terminated with anomalous status "
                        + job.getStatus().toString());
            }
        } catch (FrontendException e) {
            throw e;
        } catch (Exception e) {
            int errCode = 1066;
            String msg = "Unable to open iterator for alias " + id;
            throw new FrontendException(msg, errCode, PigException.INPUT, e);
        }
    }

    /**
     * Executes a Pig Latin script up to and including indicated alias and stores the resulting
     * records into a file.  That is, if a user does:
     * <pre>
     * PigServer server = new PigServer();
     * server.registerQuery("A = load 'foo';");
     * server.registerQuery("B = filter A by $0 &gt; 0;");
     * server.registerQuery("C = order B by $1;");
     * </pre>
     * Then
     * <pre>
     * server.store("B", "bar");
     * </pre>
     * filtered but unsorted data will be stored to the file <tt>bar</tt>.  If instead a user does
     * <pre>
     * server.store("C", "bar");
     * </pre>
     * filtered and sorted data will be stored to the file <tt>bar</tt>.
     * Equivalent to calling {@link #store(String, String, String)} with
     * <tt>org.apache.pig.PigStorage</tt> as the store function.
     * @param id The alias to store
     * @param filename The file to which to store to
     * @return {@link ExecJob} containing information about this job
     * @throws IOException
     */
    public ExecJob store(String id, String filename) throws IOException {
        return store(id, filename, PigStorage.class.getName() + "()");   // SFPig is the default store function
    }

    /**
     * Executes a Pig Latin script up to and including indicated alias and stores the resulting
     * records into a file.  That is, if a user does:
     * <pre>
     * PigServer server = new PigServer();
     * server.registerQuery("A = load 'foo';");
     * server.registerQuery("B = filter A by $0 &gt; 0;");
     * server.registerQuery("C = order B by $1;");
     * </pre>
     * Then
     * <pre>
     * server.store("B", "bar", "mystorefunc");
     * </pre>
     * filtered but unsorted data will be stored to the file <tt>bar</tt> using
     * <tt>mystorefunc</tt>.  If instead a user does
     * <pre>
     * server.store("C", "bar", "mystorefunc");
     * </pre>
     * filtered and sorted data will be stored to the file <tt>bar</tt> using
     * <tt>mystorefunc</tt>.
     * <p>
     * @param id The alias to store
     * @param filename The file to which to store to
     * @param func store function to use
     * @return {@link ExecJob} containing information about this job
     * @throws IOException
     */
    public ExecJob store(String id, String filename, String func)
            throws IOException {
        PigStats stats = storeEx(id, filename, func);
        if (stats.getOutputStats().size() < 1) {
            throw new IOException("Couldn't retrieve job.");
        }
        OutputStats output = stats.getOutputStats().get(0);

        if(stats.isSuccessful()){
            return  new HJob(JOB_STATUS.COMPLETED, pigContext, output
                    .getPOStore(), output.getAlias(), stats);
        }else{
            HJob job = new HJob(JOB_STATUS.FAILED, pigContext,
                    output.getPOStore(), output.getAlias(), stats);

            //check for exception
            Exception ex = null;
            for(JobStats js : stats.getJobGraph()){
                if(js.getException() != null) {
                    ex = js.getException();
                }
            }
            job.setException(ex);
            return job;
        }
    }

    private PigStats storeEx(String alias, String filename, String func)
    throws IOException {
        if ("@".equals(alias)) {
            alias = getLastRel();
        }
        currDAG.parseQuery();
        currDAG.buildPlan( alias );

        try {
            QueryParserUtils.attachStorePlan(scope, currDAG.lp, filename, func, currDAG.getOperator( alias ), alias, pigContext);
            currDAG.compile();
            return executeCompiledLogicalPlan();
        } catch (PigException e) {
            int errCode = 1002;
            String msg = "Unable to store alias " + alias;
            throw new PigException(msg, errCode, PigException.INPUT, e);
        }
    }

    /**
     * Provide information on how a pig query will be executed.  For now
     * this information is very developer focussed, and probably not very
     * useful to the average user.
     * @param alias Name of alias to explain.
     * @param stream PrintStream to write explanation to.
     * @throws IOException if the requested alias cannot be found.
     */
    public void explain(String alias,
                        PrintStream stream) throws IOException {
        explain(alias, "text", true, false, stream, stream, null, null);
    }

    /**
     * Provide information on how a pig query will be executed.
     * @param alias Name of alias to explain.
     * @param format Format in which the explain should be printed.  If text, then the plan will
     * be printed in plain text.  Otherwise, the execution plan will be printed in
     * <a href="http://en.wikipedia.org/wiki/DOT_language">DOT</a> format.
     * @param verbose Controls the amount of information printed
     * @param markAsExecute When set will treat the explain like a
     * call to execute in the respoect that all the pending stores are
     * marked as complete.
     * @param lps Stream to print the logical tree
     * @param eps Stream to print the ExecutionEngine trees. If null, then will print to files
     * @param dir Directory to print ExecutionEngine trees. If null, will use eps
     * @param suffix Suffix of file names
     * @throws IOException if the requested alias cannot be found.
     */
    public void explain(String alias,
                        String format,
                        boolean verbose,
                        boolean markAsExecute,
                        PrintStream lps,
                        PrintStream eps,
                        File dir,
                        String suffix) throws IOException {
        try {
            pigContext.inExplain = true;
            buildStorePlan( alias );

            //Only add root xml node if all plans are being written to same stream.
            if (format == "xml" && lps == eps) {
                lps.println("<plan>");
            }

            currDAG.lp.explain(lps, format, verbose);

            if( currDAG.lp.size() == 0 ) {
                if (format == "xml" && lps == eps) {
                    lps.println("</plan>");
                }
                return;
            }

            pigContext.getExecutionEngine().explain(currDAG.lp, pigContext, eps, format, verbose, dir, suffix );

            if (format.equals("xml") && lps == eps) {
                lps.println("</plan>");
            }

            if (markAsExecute) {
                currDAG.markAsExecuted();
            }
        } catch (Exception e) {
            int errCode = 1067;
            String msg = "Unable to explain alias " + alias;
            throw new FrontendException(msg, errCode, PigException.INPUT, e);
        } finally {
            pigContext.inExplain = false;
        }
    }

    /**
     * Returns the unused byte capacity of an HDFS filesystem. This value does
     * not take into account a replication factor, as that can vary from file
     * to file. Thus if you are using this to determine if you data set will fit
     * in the HDFS, you need to divide the result of this call by your specific replication
     * setting.
     * @return unused byte capacity of the file system.
     * @throws IOException
     */
    public long capacity() throws IOException {
        if (pigContext.getExecType().isLocal()) {
            throw new IOException("capacity only supported for non-local execution");
        }
        else {
            DataStorage dds = pigContext.getDfs();

            Map<String, Object> stats = dds.getStatistics();

            String rawCapacityStr = (String) stats.get(DataStorage.RAW_CAPACITY_KEY);
            String rawUsedStr = (String) stats.get(DataStorage.RAW_USED_KEY);

            if ((rawCapacityStr == null) || (rawUsedStr == null)) {
                throw new IOException("Failed to retrieve capacity stats");
            }

            long rawCapacityBytes = new Long(rawCapacityStr).longValue();
            long rawUsedBytes = new Long(rawUsedStr).longValue();

            return rawCapacityBytes - rawUsedBytes;
        }
    }

    /**
     * Returns the length of a file in bytes which exists in the HDFS (accounts for replication).
     * @param filename
     * @return length of the file in bytes
     * @throws IOException
     */
    public long fileSize(String filename) throws IOException {
        DataStorage dfs = pigContext.getDfs();
        ElementDescriptor elem = dfs.asElement(filename);
        Map<String, Object> stats = elem.getStatistics();
        long length = (Long) stats.get(ElementDescriptor.LENGTH_KEY);
        int replication = (Short) stats
                .get(ElementDescriptor.BLOCK_REPLICATION_KEY);

        return length * replication;
    }

    /**
     * Test whether a file exists.
     * @param filename to test
     * @return true if file exists, false otherwise
     * @throws IOException
     */
    public boolean existsFile(String filename) throws IOException {
        ElementDescriptor elem = pigContext.getDfs().asElement(filename);
        return elem.exists();
    }

    /**
     * Delete a file.
     * @param filename to delete
     * @return true
     * @throws IOException
     */
    public boolean deleteFile(String filename) throws IOException {
        // Check if this operation is permitted
        filter.validate(PigCommandFilter.Command.RM);
        filter.validate(PigCommandFilter.Command.RMF);

        ElementDescriptor elem = pigContext.getDfs().asElement(filename);
        elem.delete();
        return true;
   }

    /**
     * Rename a file.
     * @param source file to rename
     * @param target new file name
     * @return true
     * @throws IOException
     */
    public boolean renameFile(String source, String target) throws IOException {
        // Check if this operation is permitted
        filter.validate(PigCommandFilter.Command.MV);

        pigContext.rename(source, target);
        return true;
    }

    /**
     * Make a directory.
     * @param dirs directory to make
     * @return true
     * @throws IOException
     */
    public boolean mkdirs(String dirs) throws IOException {
        // Check if this operation is permitted
        filter.validate(PigCommandFilter.Command.MKDIR);

        ContainerDescriptor container = pigContext.getDfs().asContainer(dirs);
        container.create();
        return true;
    }

    /**
     * List the contents of a directory.
     * @param dir name of directory to list
     * @return array of strings, one for each file name
     * @throws IOException
     */
    public String[] listPaths(String dir) throws IOException {
        // Check if this operation is permitted
        filter.validate(PigCommandFilter.Command.LS);

        Collection<String> allPaths = new ArrayList<String>();
        ContainerDescriptor container = pigContext.getDfs().asContainer(dir);
        Iterator<ElementDescriptor> iter = container.iterator();

        while (iter.hasNext()) {
            ElementDescriptor elem = iter.next();
            allPaths.add(elem.toString());
        }

        String[] type = new String[1];
        return allPaths.toArray(type);
    }

    /**
     * Return a map containing the logical plan associated with each alias.
     *
     * @return map
     */
    public Map<String, LogicalPlan> getAliases() {
        Map<String, LogicalPlan> aliasPlans = new HashMap<String, LogicalPlan>();
        for (LogicalRelationalOperator op : currDAG.getAliases().keySet()) {
            String alias = op.getAlias();
            if(null != alias) {
                aliasPlans.put(alias, currDAG.getAliases().get(op));
            }
        }
        return aliasPlans;
    }

    /**
     * Reclaims resources used by this instance of PigServer. This method
     * deletes all temporary files generated by the current thread while
     * executing Pig commands.
     */
    public void shutdown() {
        // clean-up activities
        // TODO: reclaim scope to free up resources. Currently
        // this is not implemented and throws an exception
        // hence, for now, we won't call it.
        //
        // pigContext.getExecutionEngine().reclaimScope(this.scope);

        FileLocalizer.deleteTempFiles();
    }

    /**
     * Get the set of all current aliases.
     * @return set
     */
    public Set<String> getAliasKeySet() {
        return currDAG.getAliasOp().keySet();
    }

    public Map<Operator, DataBag> getExamples(String alias) throws IOException {
        try {
            if (currDAG.isBatchOn() && alias != null) {
                currDAG.parseQuery();
                currDAG.buildPlan( null );
                execute();
            }
            currDAG.parseQuery();
            currDAG.buildPlan( alias );
            currDAG.compile();
        } catch (IOException e) {
            //Since the original script is parsed anyway, there should not be an
            //error in this parsing. The only reason there can be an error is when
            //the files being loaded in load don't exist anymore.
            e.printStackTrace();
        }

        ExampleGenerator exgen = new ExampleGenerator( currDAG.lp, pigContext );
        try {
            return exgen.getExamples();
        } catch (ExecException e) {
            e.printStackTrace(System.out);
            throw new IOException("ExecException" , e);
        } catch (Exception e) {
            e.printStackTrace(System.out);
            throw new IOException("Exception ", e);
        }

    }

    public void printHistory(boolean withNumbers) {

        List<String> sc = currDAG.getScriptCache();

        if(!sc.isEmpty()) {
            for(int i = 0 ; i < sc.size(); i++) {
                if(withNumbers) System.out.print((i+1)+"   ");
                System.out.println(sc.get(i));
            }
        }

    }

    private void buildStorePlan(String alias) throws IOException {
        currDAG.parseQuery();
        currDAG.buildPlan( alias );

        if( !isBatchOn() || alias != null ) {
            // MRCompiler needs a store to be the leaf - hence
            // add a store to the plan to explain
            QueryParserUtils.attachStorePlan(scope, currDAG.lp, "fakefile", null, currDAG.getOperator( alias ),
                    "fake", pigContext );
        }
        currDAG.compile();
    }

    /**
     * Compile and execute the current plan.
     * @return
     * @throws IOException
     */
    private PigStats execute() throws IOException {
        pigContext.getProperties().setProperty( PigContext.JOB_NAME, jobName );
        if( jobPriority != null ) {
            pigContext.getProperties().setProperty( PigContext.JOB_PRIORITY, jobPriority );
        }

        // In this plan, all stores in the plan will be executed. They should be ignored if the plan is reused.
        currDAG.countExecutedStores();

        currDAG.compile();

        if( currDAG.lp.size() == 0 ) {
           return PigStats.get();
        }

        pigContext.getProperties().setProperty("pig.logical.plan.signature", currDAG.lp.getSignature());

        PigStats stats = executeCompiledLogicalPlan();

        return stats;
    }

    private PigStats executeCompiledLogicalPlan() throws ExecException,
            FrontendException {
        // discover pig features used in this script
        ScriptState.get().setScriptFeatures(currDAG.lp);

        BlackAndWhitelistValidator validator = new BlackAndWhitelistValidator(getPigContext(), currDAG.lp);
        validator.validate();

        return launchPlan(currDAG.lp, "job_pigexec_");
    }

    /**
     * A common method for launching the jobs according to the logical plan
     * @param lp The logical plan
     * @param jobName A String containing the job name to be used
     * @return The PigStats object
     * @throws ExecException
     * @throws FrontendException
     */
    protected PigStats launchPlan(LogicalPlan lp, String jobName) throws ExecException, FrontendException {

        PigStats stats = null;
        try {
            stats = pigContext.getExecutionEngine().launchPig(lp, jobName, pigContext);
        } catch (ExecException e) {
            throw e;
        } catch (FrontendException e) {
            throw e;
        } catch (Exception e) {
            // There are a lot of exceptions thrown by the launcher.  If this
            // is an ExecException, just let it through.  Else wrap it.
            int errCode = 2043;
            String msg = "Unexpected error during execution.";
            throw new ExecException(msg, errCode, PigException.BUG, e);
        }

        return stats;
    }

    /**
     * NOTE: For testing only. Don't use.
     * @throws IOException
     */
    @SuppressWarnings("unused")
    private LogicalPlan buildLp() throws IOException {
        currDAG.buildPlan( null);
        currDAG.compile();
        return currDAG.lp;
    }

    private LogicalRelationalOperator getOperatorForAlias(String alias) throws IOException {
        buildStorePlan (alias);
        LogicalRelationalOperator op = (LogicalRelationalOperator)currDAG.getOperator( alias );
        if( op == null ) {
            int errCode = 1005;
            String msg = "No plan for " + alias + " to describe";
            throw new FrontendException(msg, errCode, PigException.INPUT, false, null);
        }
        return op;
    }

    /**
     * Returns data associated with LogicalPlan. It makes
     * sense to call this method only after a query/script
     * has been registered with one of the {@link #registerQuery(String)}
     * or {@link #registerScript(InputStream)} methods.
     *
     * @return LogicalPlanData
     */
    public LogicalPlanData getLogicalPlanData() {
        return new LogicalPlanData(currDAG.lp);
    }

    /*
     * This class holds the internal states of a grunt shell session.
     */
    protected class Graph {

        private final Map<LogicalRelationalOperator, LogicalPlan> aliases = new HashMap<LogicalRelationalOperator, LogicalPlan>();

        private Map<String, Operator> operators = new HashMap<String, Operator>();
        private String lastRel;

        private final List<String> scriptCache = new ArrayList<String>();

        // the fileNameMap contains filename to canonical filename
        // mappings. This is done so we can reparse the cached script
        // and remember the translation (current directory might only
        // be correct during the first parse
        private Map<String, String> fileNameMap = new HashMap<String, String>();

        private final boolean batchMode;

        private int processedStores = 0;

        private LogicalPlan lp;

        private int currentLineNum = 0;

        public Graph(boolean batchMode) {
            this.batchMode = batchMode;
            this.lp = new LogicalPlan();
        };

        /**
         * Call back method for counting executed stores.
         */
        private void countExecutedStores() {
            for( Operator sink : lp.getSinks() ) {
                if( sink instanceof LOStore ) {
                    processedStores++;
                }
            }
        }

        Map<LogicalRelationalOperator, LogicalPlan> getAliases() {
            return aliases;
        }

        Map<String, Operator> getAliasOp() {
            return operators;
        }

        boolean isBatchOn() {
            return batchMode;
        };

        boolean isBatchEmpty() {
            for( Operator op : lp.getSinks() ) {
                if( op instanceof LOStore )
                    return false;
            }
            return true;
        }

        void markAsExecuted() {
        }

        public LogicalPlan getLogicalPlan() {
            return this.lp;
        }

        /**
         * Get the operator with the given alias in the raw plan. Null if not
         * found.
         */
        Operator getOperator(String alias) throws FrontendException {
            return operators.get( alias );
        }

        public LogicalPlan getPlan(String alias) throws IOException {
            LogicalPlan plan = lp;

            if (alias != null) {
                LogicalRelationalOperator op = (LogicalRelationalOperator) operators.get(alias);
                if(op == null) {
                    int errCode = 1003;
                    String msg = "Unable to find an operator for alias " + alias;
                    throw new FrontendException(msg, errCode, PigException.INPUT);
                }
                plan = aliases.get(op);
            }
            return plan;
        }


        /**
         * Build a plan for the given alias. Extra branches and child branch under alias
         * will be ignored. Dependent branch (i.e. scalar) will be kept.
         * @throws IOException
         */
        void buildPlan(String alias) throws IOException {
            if( alias == null )
                skipStores();

            final Queue<Operator> queue = new LinkedList<Operator>();
            if( alias != null ) {
                Operator op = getOperator( alias );
                if (op == null) {
                    String msg = "Unable to find an operator for alias " + alias;
                    throw new FrontendException( msg, 1003, PigException.INPUT );
                }
                queue.add( op );
            } else {
                List<Operator> sinks = lp.getSinks();
                if( sinks != null ) {
                    for( Operator sink : sinks ) {
                        if( sink instanceof LOStore )
                            queue.add( sink );
                    }
                }
            }

            LogicalPlan plan = new LogicalPlan();

            while( !queue.isEmpty() ) {
                Operator currOp = queue.poll();
                plan.add( currOp );

                List<Operator> preds = lp.getPredecessors( currOp );
                if( preds != null ) {
                    List<Operator> ops = new ArrayList<Operator>( preds );
                    for( Operator pred : ops ) {
                        if( !queue.contains( pred ) )
                            queue.add( pred );
                        plan.connect( pred, currOp );
                    }
                }

                // visit expression associated with currOp. If it refers to any other operator
                // that operator is also going to be enqueued.
                currOp.accept( new AllExpressionVisitor( plan, new DependencyOrderWalker( plan ) ) {
                        @Override
                        protected LogicalExpressionVisitor getVisitor(LogicalExpressionPlan exprPlan)
                        throws FrontendException {
                            return new LogicalExpressionVisitor( exprPlan, new DependencyOrderWalker( exprPlan ) ) {
                                @Override
                                public void visit(ScalarExpression expr) throws FrontendException {
                                    Operator refOp = expr.getImplicitReferencedOperator();
                                    if( !queue.contains( refOp ) )
                                        queue.add( refOp );
                                }
                            };
                        }
                    }
                );

                currOp.setPlan( plan );
            }
            lp = plan;
        }

        /**
         *  Remove stores that have been executed previously from the overall plan.
         */
        private void skipStores() throws IOException {
            List<Operator> sinks = lp.getSinks();
            List<Operator> sinksToRemove = new ArrayList<Operator>();
            int skipCount = processedStores;
            if( skipCount > 0 ) {
                for( Operator sink : sinks ) {
                    if( sink instanceof LOStore ) {
                        sinksToRemove.add( sink );
                        skipCount--;
                        if( skipCount == 0 )
                            break;
                    }
                }
            }

            for( Operator op : sinksToRemove ) {
                Operator pred = lp.getPredecessors( op ).get(0);
                lp.disconnect( pred, op );
                lp.remove( op );
            }
        }

        /**
         * Accumulate the given statement to previous query statements and generate
         * an overall (raw) plan.
         */
        void registerQuery(String query, int startLine, boolean validateEachStatement,
                boolean skipParseForBatch) throws IOException {
            if( batchMode ) {
                if( startLine == currentLineNum ) {
                    String line = scriptCache.remove( scriptCache.size() - 1 );
                    scriptCache.add( line + query );
                } else {
                    while( startLine > currentLineNum + 1 ) {
                        scriptCache.add( "" );
                        currentLineNum++;
                    }
                    BufferedReader br = new BufferedReader(new StringReader(query));
                    String line = br.readLine();
                    while (line != null) {
                        scriptCache.add(line);
                        currentLineNum++;
                        line = br.readLine();
                    }
                }
                if (skipParseForBatch) {
                    return;
                }
            } else {
                scriptCache.add( query );
            }

            if(validateEachStatement){
                validateQuery();
            }
            parseQuery();

            if( !batchMode ) {
                buildPlan( null );
                for( Operator sink : lp.getSinks() ) {
                    if( sink instanceof LOStore ) {
                        try {
                            execute();
                        } catch (Exception e) {
                            int errCode = 1002;
                            String msg = "Unable to store alias "
                                + ((LOStore) sink).getAlias();
                            throw new FrontendException(msg, errCode,
                                    PigException.INPUT, e);
                        }
                        break; // We should have at most one store, so break here.
                    }
                }
            }
        }

        void validateQuery() throws FrontendException {
            String query = buildQuery();
            QueryParserDriver parserDriver = new QueryParserDriver( pigContext, scope, fileNameMap );
            try {
                LogicalPlan plan = parserDriver.parse( query );
                compile( plan );
            } catch(FrontendException ex) {
                scriptCache.remove( scriptCache.size() -1 );
                throw ex;
            }
        }

        public List<String> getScriptCache() {
            return scriptCache;
        }

        /**
         * Parse the accumulated pig statements and generate an overall plan.
         */
        private void parseQuery() throws FrontendException {
            UDFContext.getUDFContext().reset();
            UDFContext.getUDFContext().setClientSystemProps(pigContext.getProperties());

            String query = buildQuery();

            if( query.isEmpty() ) {
                lp = new LogicalPlan();
                return;
            }

            try {
                QueryParserDriver parserDriver = new QueryParserDriver( pigContext, scope, fileNameMap );
                lp = parserDriver.parse( query );
                operators = parserDriver.getOperators();
                lastRel = parserDriver.getLastRel();
            } catch(Exception ex) {
                scriptCache.remove( scriptCache.size() -1 ); // remove the bad script from the cache.
                PigException pe = LogUtils.getPigException(ex);
                int errCode = 1000;
                String msg = "Error during parsing. "
                        + (pe == null ? ex.getMessage() : pe.getMessage());
                log.error("exception during parsing: " + msg, ex);
                if (null == pe) {
                    throw new FrontendException (msg, errCode, PigException.INPUT , ex);
                } else {
                    throw new FrontendException (msg, errCode, PigException.INPUT , ex, pe.getSourceLocation() );
                }
            }
        }

        public String getLastRel() {
            return lastRel;
        }

        private String buildQuery() {
            StringBuilder accuQuery = new StringBuilder();
            for( String line : scriptCache ) {
                accuQuery.append( line + "\n" );
            }

            return accuQuery.toString();
        }

        private void compile() throws IOException {
            compile( lp );
            currDAG.postProcess();
        }

        private void compile(LogicalPlan lp) throws FrontendException  {
            DanglingNestedNodeRemover DanglingNestedNodeRemover = new DanglingNestedNodeRemover( lp );
            DanglingNestedNodeRemover.visit();

            new ColumnAliasConversionVisitor(lp).visit();
            new SchemaAliasVisitor(lp).visit();
            new ScalarVisitor(lp, pigContext, scope).visit();

            // ImplicitSplitInsertVisitor has to be called before
            // DuplicateForEachColumnRewriteVisitor.  Detail at pig-1766
            new ImplicitSplitInsertVisitor(lp).visit();

            // DuplicateForEachColumnRewriteVisitor should be before
            // TypeCheckingRelVisitor which does resetSchema/getSchema
            // heavily
            new DuplicateForEachColumnRewriteVisitor(lp).visit();

            CompilationMessageCollector collector = new CompilationMessageCollector() ;

            new TypeCheckingRelVisitor( lp, collector).visit();
            new UnionOnSchemaSetter( lp ).visit();
            new CastLineageSetter(lp, collector).visit();
            new ScalarVariableValidator(lp).visit();
            if(aggregateWarning) {
                CompilationMessageCollector.logMessages(collector, MessageType.Warning, aggregateWarning, log);
            } else {
                for(Enum type: MessageType.values()) {
                    CompilationMessageCollector.logAllMessages(collector, log);
                }
            }

        }

        private void postProcess() throws IOException {
            // The following code deals with store/load combination of
            // intermediate files. In this case we will replace the load
            // operator
            // with a (implicit) split operator, iff the load/store
            // func is reversible (because that's when we can safely
            // skip the load and keep going with the split output). If
            // the load/store func is not reversible (or they are
            // different functions), we connect the store and the load
            // to remember the dependency.

            Set<LOLoad> loadOps = new HashSet<LOLoad>();
            List<Operator> sources = lp.getSources();
            for (Operator source : sources) {
                if (source instanceof LOLoad) {
                    loadOps.add((LOLoad)source);
                }
            }

            Set<LOStore> storeOps = new HashSet<LOStore>();
            List<Operator> sinks = lp.getSinks();
            for (Operator sink : sinks) {
                if (sink instanceof LOStore) {
                    storeOps.add((LOStore)sink);
                }
            }

            if ("true".equals(pigContext.getProperties().getProperty(PIG_LOCATION_CHECK_STRICT))) {
                log.info("Output location strick check enabled");
                checkDuplicateStoreLoc(storeOps);
            }

            for (LOLoad load : loadOps) {
                for (LOStore store : storeOps) {
                    String ifile = load.getFileSpec().getFileName();
                    String ofile = store.getFileSpec().getFileName();
                    if (ofile.compareTo(ifile) == 0) {
                        // if there is no path from the load to the store,
                        // then connect the store to the load to create the
                        // dependency of the store on the load. If there is
                        // a path from the load to the store, then we should
                        // not connect the store to the load and create a cycle
                        if (!store.getPlan().pathExists(load, store)) {
                            store.getPlan().connect(store, load);
                        }
                    }
                }
            }
        }

        /**
         * This method checks whether the multiple sinks (STORE) use the same
         * "file-based" location. If yes, throws a RuntimeException
         *
         * @param storeOps
         */
        private void checkDuplicateStoreLoc(Set<LOStore> storeOps) {
            Set<String> uniqueStoreLoc = new HashSet<String>();
            for(LOStore store : storeOps) {
                String fileName = store.getFileSpec().getFileName();
                if(!uniqueStoreLoc.add(fileName) && UriUtil.isHDFSFileOrLocalOrS3N(fileName)) {
                    throw new RuntimeException("Script contains 2 or more STORE statements writing to same location : "+ fileName);
                }
            }
        }

        protected Graph duplicate() {
            // There are two choices on how we duplicate the logical plan
            // 1 - we really clone each operator and connect up the cloned operators
            // 2 - we cache away the script till the point we need to clone
            // and then simply re-parse the script.
            // The latter approach is used here
            // FIXME: There is one open issue with this now:
            // Consider the following script:
            // A = load 'file:/somefile';
            // B = filter A by $0 > 10;
            // store B into 'bla';
            // rm 'file:/somefile';
            // A = load 'file:/someotherfile'
            // when we try to clone - we try to reparse
            // from the beginning and currently the parser
            // checks for file existence of files in the load
            // in the case where the file is a local one -i.e. with file: prefix
            // This will be a known issue now and we will need to revisit later

            // parse each line of the cached script
            int lineNumber = 1;

            // create data structures needed for parsing
            Graph graph = new Graph(isBatchOn());
            graph.processedStores = processedStores;
            graph.fileNameMap = new HashMap<String, String>(fileNameMap);

            try {
                for (Iterator<String> it = scriptCache.iterator(); it.hasNext(); lineNumber++) {
                    // always doing registerQuery irrespective of the batch mode
                    // TODO: Need to figure out if anything different needs to happen if batch
                    // mode is not on
                    // Don't have to do the validation again, so set validateEachStatement param to false
                    graph.registerQuery(it.next(), lineNumber, false, false);
                }
                graph.postProcess();
            } catch (IOException ioe) {
                ioe.printStackTrace();
                graph = null;
            }
            return graph;
        }
    }

    /**
     * This can be called to indicate if the query is being parsed/compiled
     * in a mode that expects each statement to be validated as it is
     * entered, instead of just doing it once for whole script.
     * @param validateEachStatement
     */
    public void setValidateEachStatement(boolean validateEachStatement) {
        this.validateEachStatement = validateEachStatement;
    }

    /**
     * Set whether to skip parsing while registering the query in batch mode
     * @param skipParseInRegisterForBatch
     */
    public void setSkipParseInRegisterForBatch(boolean skipParseInRegisterForBatch) {
        this.skipParseInRegisterForBatch = skipParseInRegisterForBatch;
    }

    public String getLastRel() {
        return currDAG.getLastRel();
    }
}<|MERGE_RESOLUTION|>--- conflicted
+++ resolved
@@ -233,11 +233,6 @@
         currDAG = new Graph(false);
 
         aggregateWarning = "true".equalsIgnoreCase(pigContext.getProperties().getProperty("aggregate.warning"));
-<<<<<<< HEAD
-        isMultiQuery = "true".equalsIgnoreCase(pigContext.getProperties()
-                .getProperty(PigConfiguration.OPT_MULTIQUERY, "true"));
-=======
->>>>>>> c6ef72c7
 
         jobName = pigContext.getProperties().getProperty(
                 PigContext.JOB_NAME,
