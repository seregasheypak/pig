--- conflicted
+++ resolved
@@ -7,13 +7,8 @@
 |       |   |
 |       |   |---Project[tuple][*] - -3845271178065259412
 |       |
-<<<<<<< HEAD
-|       |---Package(Packager)[tuple]{Unknown} - -6079615556647418436
-|   Local Rearrange[tuple]{Unknown}(false) - -8219725798912083822
-=======
 |       |---Package[tuple]{Unknown} - -3851605818031718348
 |   Local Rearrange[tuple]{Unknown}(false) - --3658165997714269604
->>>>>>> 17fd3983
 |   |
 |   |---Load(file:/tmp/temp-1456742965/tmp-586682361:org.apache.pig.impl.io.InterStorage) - -28
 |
@@ -26,13 +21,8 @@
     |       |   |
     |       |   |---Project[tuple][*] - -2975419344702132532
     |       |
-<<<<<<< HEAD
-    |       |---Package(Packager)[tuple]{Unknown} - --1613182091613226659
-    |   Local Rearrange[tuple]{Unknown}(false) - -5165956429696944631
-=======
     |       |---Package[tuple]{Unknown} - --368145047166239648
     |   Local Rearrange[tuple]{Unknown}(false) - -6541270116190953413
->>>>>>> 17fd3983
     |   |
     |   |---Load(file:/tmp/temp-1456742965/tmp-26634357:org.apache.pig.impl.io.InterStorage) - -25
     |
