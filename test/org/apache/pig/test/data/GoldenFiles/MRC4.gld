MapReduce(-1) - -4:
Reduce Plan Empty
|   Store(DummyFil:DummyLdr) - -8957152010410190649
|   |
|   |---Union[tuple] - -4266652190633805129
|       |
|       |---Filter[tuple] - --2465563180022385815
|       |   |   |
|       |   |   Constant(true) - --7092666336106039025
|       |   |
|       |   |---Load(DummyFil:DummyLdr) - --506205335735031954
|       |
|       |---Filter[tuple] - --90170124379688035
|       |   |   |
|       |   |   Constant(true) - --2216790928607759809
|       |   |
|       |   |---Load(DummyFil:DummyLdr) - -7219092146411102494
|       |
|       |---Load(file:/tmp/temp-1456742965/tmp-1456742965:org.apache.pig.impl.io.InterStorage) - -5
|       |
|       |---Load(file:/tmp/temp-1456742965/tmp2077335416:org.apache.pig.impl.io.InterStorage) - -7
|
|---MapReduce(-1) - -2:
|   |   Store(file:/tmp/temp-1456742965/tmp-1456742965:org.apache.pig.impl.io.InterStorage) - -6
|   |   |
<<<<<<< HEAD
|   |   |---Package(Packager)[tuple]{Unknown} - --6061281703859425960
|   |   Local Rearrange[tuple]{Unknown}(false) - --1158897849427419546
=======
|   |   |---Package[tuple]{Unknown} - -810744320494301308
|   |   Local Rearrange[tuple]{Unknown}(false) - --5111685507913827932
>>>>>>> 17fd3983
|   |   |
|   |   |---Load(DummyFil:DummyLdr) - --2426993543147308005
|
|---MapReduce(-1) - -3:
    |   Store(file:/tmp/temp-1456742965/tmp2077335416:org.apache.pig.impl.io.InterStorage) - -8
    |   |
<<<<<<< HEAD
    |   |---Package(Packager)[tuple]{Unknown} - --2057425961601007773
    |   Local Rearrange[tuple]{Unknown}(false) - --8361563503038121624
=======
    |   |---Package[tuple]{Unknown} - -7127277012934370361
    |   Local Rearrange[tuple]{Unknown}(false) - --8622295867288126988
>>>>>>> 17fd3983
    |   |
    |   |---Load(DummyFil:DummyLdr) - -3683227376238667289<|MERGE_RESOLUTION|>--- conflicted
+++ resolved
@@ -23,25 +23,15 @@
 |---MapReduce(-1) - -2:
 |   |   Store(file:/tmp/temp-1456742965/tmp-1456742965:org.apache.pig.impl.io.InterStorage) - -6
 |   |   |
-<<<<<<< HEAD
-|   |   |---Package(Packager)[tuple]{Unknown} - --6061281703859425960
-|   |   Local Rearrange[tuple]{Unknown}(false) - --1158897849427419546
-=======
 |   |   |---Package[tuple]{Unknown} - -810744320494301308
 |   |   Local Rearrange[tuple]{Unknown}(false) - --5111685507913827932
->>>>>>> 17fd3983
 |   |   |
 |   |   |---Load(DummyFil:DummyLdr) - --2426993543147308005
 |
 |---MapReduce(-1) - -3:
     |   Store(file:/tmp/temp-1456742965/tmp2077335416:org.apache.pig.impl.io.InterStorage) - -8
     |   |
-<<<<<<< HEAD
-    |   |---Package(Packager)[tuple]{Unknown} - --2057425961601007773
-    |   Local Rearrange[tuple]{Unknown}(false) - --8361563503038121624
-=======
     |   |---Package[tuple]{Unknown} - -7127277012934370361
     |   Local Rearrange[tuple]{Unknown}(false) - --8622295867288126988
->>>>>>> 17fd3983
     |   |
     |   |---Load(DummyFil:DummyLdr) - -3683227376238667289