/*
 * Licensed to the Apache Software Foundation (ASF) under one
 * or more contributor license agreements.  See the NOTICE file
 * distributed with this work for additional information
 * regarding copyright ownership.  The ASF licenses this file
 * to you under the Apache License, Version 2.0 (the
 * "License"); you may not use this file except in compliance
 * with the License.  You may obtain a copy of the License at
 *
 *     http://www.apache.org/licenses/LICENSE-2.0
 *
 * Unless required by applicable law or agreed to in writing, software
 * distributed under the License is distributed on an "AS IS" BASIS,
 * WITHOUT WARRANTIES OR CONDITIONS OF ANY KIND, either express or implied.
 * See the License for the specific language governing permissions and
 * limitations under the License.
 */
package org.apache.pig.test;

import java.io.BufferedReader;
import java.io.File;
import java.io.FileReader;
import java.io.IOException;
import java.io.StringReader;
import java.util.ArrayList;
import java.util.Collections;
import java.util.Iterator;
import java.util.Properties;

import junit.framework.Assert;

import org.apache.hadoop.mapreduce.Job;
import org.apache.hadoop.mapreduce.OutputCommitter;
import org.apache.hadoop.mapreduce.OutputFormat;
import org.apache.hadoop.mapreduce.TaskAttemptContext;
import org.apache.pig.ExecType;
import org.apache.pig.PigConfiguration;
import org.apache.pig.PigException;
import org.apache.pig.PigServer;
import org.apache.pig.backend.hadoop.executionengine.mapReduceLayer.MRExecutionEngine;
import org.apache.pig.backend.hadoop.executionengine.mapReduceLayer.MapReduceLauncher;
import org.apache.pig.backend.hadoop.executionengine.mapReduceLayer.PigTextOutputFormat;
import org.apache.pig.backend.hadoop.executionengine.physicalLayer.plans.PhysicalPlan;
import org.apache.pig.builtin.PigStorage;
import org.apache.pig.data.Tuple;
import org.apache.pig.data.TupleFactory;
import org.apache.pig.impl.PigContext;
import org.apache.pig.impl.io.FileLocalizer;
import org.apache.pig.impl.plan.Operator;
import org.apache.pig.impl.plan.OperatorPlan;
import org.apache.pig.impl.util.LogUtils;
import org.apache.pig.newplan.logical.relational.LogicalPlan;
import org.apache.pig.tools.grunt.GruntParser;
import org.apache.pig.tools.pigscript.parser.ParseException;
import org.apache.pig.tools.pigstats.JobStats;
import org.apache.pig.tools.pigstats.PigStats;
import org.junit.After;
import org.junit.Before;
import org.junit.Test;

public class TestMultiQueryLocal {

    private PigServer myPig;
    private String TMP_DIR;

    @Before
    public void setUp() throws Exception {
        PigContext context = new PigContext(ExecType.LOCAL, new Properties());
        context.getProperties().setProperty(PigConfiguration.OPT_MULTIQUERY, ""+true);
        myPig = new PigServer(context);
        myPig.getPigContext().getProperties().setProperty("pig.usenewlogicalplan", "false");
        myPig.getPigContext().getProperties().setProperty(PigConfiguration.PIG_TEMP_DIR, "build/test/tmp/");
        TMP_DIR = FileLocalizer.getTemporaryPath(myPig.getPigContext()).toUri().getPath();
        deleteOutputFiles();
    }

    @After
    public void tearDown() throws Exception {
        myPig = null;
    }

    @Test
    public void testMultiQueryWithTwoStores() {

        System.out.println("===== test multi-query with 2 stores =====");


        try {
            myPig.setBatchOn();

            myPig.registerQuery("a = load 'test/org/apache/pig/test/data/passwd' " +
                                "using PigStorage(':') as (uname:chararray, passwd:chararray, uid:int,gid:int);");
            myPig.registerQuery("b = filter a by uid > 5;");
            myPig.registerQuery("store b into '" + TMP_DIR + "/Pig-TestMultiQueryLocal1';");
            myPig.registerQuery("c = group b by gid;");
            myPig.registerQuery("store c into '" + TMP_DIR + "/Pig-TestMultiQueryLocal2';");

            LogicalPlan lp = checkLogicalPlan(1, 2, 8);

            // XXX Physical plan has one less node in the local case
            PhysicalPlan pp = checkPhysicalPlan(lp, 1, 2, 11);

            Assert.assertTrue(executePlan(pp));

        } catch (Exception e) {
            e.printStackTrace();
            Assert.fail();
        } finally {
            deleteOutputFiles();
        }
    }

    @Test
    public void testEmptyExecute() {
        System.out.println("=== test empty execute ===");

        try {
            myPig.setBatchOn();
            myPig.executeBatch();
            myPig.executeBatch();
            myPig.discardBatch();
        }
        catch (Exception e) {
            e.printStackTrace();
            Assert.fail();
        }
    }

    @Test
    public void testMultiQueryWithTwoStores2() {

        System.out.println("===== test multi-query with 2 stores (2) =====");

        try {
            myPig.setBatchOn();

            myPig.registerQuery("a = load 'test/org/apache/pig/test/data/passwd' " +
                                "using PigStorage(':') as (uname:chararray, passwd:chararray, uid:int,gid:int);");
            myPig.registerQuery("b = filter a by uid > 5;");
            myPig.registerQuery("store b into '" + TMP_DIR + "/Pig-TestMultiQueryLocal1';");
            myPig.registerQuery("c = group b by gid;");
            myPig.registerQuery("store c into '" + TMP_DIR + "/Pig-TestMultiQueryLocal2';");

            myPig.executeBatch();

        } catch (Exception e) {
            e.printStackTrace();
            Assert.fail();
        } finally {
            deleteOutputFiles();
        }
    }

    @Test
    public void testMultiQueryWithTwoStores2Execs() {

        System.out.println("===== test multi-query with 2 stores (2) =====");

        try {
            myPig.setBatchOn();

            myPig.registerQuery("a = load 'test/org/apache/pig/test/data/passwd' " +
                                "using PigStorage(':') as (uname:chararray, passwd:chararray, uid:int,gid:int);");
            myPig.registerQuery("b = filter a by uid > 5;");
            myPig.executeBatch();
            myPig.registerQuery("store b into '" + TMP_DIR + "/Pig-TestMultiQueryLocal1';");
            myPig.executeBatch();
            myPig.registerQuery("c = group b by gid;");
            myPig.registerQuery("store c into '" + TMP_DIR + "/Pig-TestMultiQueryLocal2';");

            myPig.executeBatch();
            myPig.discardBatch();

        } catch (Exception e) {
            e.printStackTrace();
            Assert.fail();
        } finally {
            deleteOutputFiles();
        }
    }

    @Test
    public void testMultiQueryWithThreeStores() {

        System.out.println("===== test multi-query with 3 stores =====");

        try {
            myPig.setBatchOn();

            myPig.registerQuery("a = load 'test/org/apache/pig/test/data/passwd' " +
                                "using PigStorage(':') as (uname:chararray, passwd:chararray, uid:int,gid:int);");
            myPig.registerQuery("b = filter a by uid > 5;");
            myPig.registerQuery("store b into '" + TMP_DIR + "/Pig-TestMultiQueryLocal1';");
            myPig.registerQuery("c = filter b by uid > 10;");
            myPig.registerQuery("store c into '" + TMP_DIR + "/Pig-TestMultiQueryLocal2';");
            myPig.registerQuery("d = filter c by uid > 15;");
            myPig.registerQuery("store d into '" + TMP_DIR + "/Pig-TestMultiQueryLocal3';");

            LogicalPlan lp = checkLogicalPlan(1, 3, 13);

            PhysicalPlan pp = checkPhysicalPlan(lp, 1, 3, 14);

            Assert.assertTrue(executePlan(pp));

        } catch (Exception e) {
            e.printStackTrace();
            Assert.fail();
        } finally {
            deleteOutputFiles();
        }
    }

    @Test
    public void testMultiQueryWithThreeStores2() {

        System.out.println("===== test multi-query with 3 stores (2) =====");

        try {
            myPig.setBatchOn();

            myPig.registerQuery("a = load 'test/org/apache/pig/test/data/passwd' " +
                                "using PigStorage(':') as (uname:chararray, passwd:chararray, uid:int,gid:int);");
            myPig.registerQuery("b = filter a by uid > 5;");
            myPig.registerQuery("store b into '" + TMP_DIR + "/Pig-TestMultiQueryLocal1';");
            myPig.registerQuery("c = filter b by uid > 10;");
            myPig.registerQuery("store c into '" + TMP_DIR + "/Pig-TestMultiQueryLocal2';");
            myPig.registerQuery("d = filter c by uid > 15;");
            myPig.registerQuery("store d into '" + TMP_DIR + "/Pig-TestMultiQueryLocal3';");

            myPig.executeBatch();
            myPig.discardBatch();

        } catch (Exception e) {
            e.printStackTrace();
            Assert.fail();
        } finally {
            deleteOutputFiles();
        }
    }

    @Test
    public void testMultiQueryWithTwoLoads() {

        System.out.println("===== test multi-query with two loads =====");

        try {
            myPig.setBatchOn();

            myPig.registerQuery("a = load 'test/org/apache/pig/test/data/passwd' " +
                                "using PigStorage(':') as (uname:chararray, passwd:chararray, uid:int,gid:int);");
            myPig.registerQuery("b = load 'test/org/apache/pig/test/data/passwd2' " +
                                "using PigStorage(':') as (uname:chararray, passwd:chararray, uid:int,gid:int);");
            myPig.registerQuery("c = filter a by uid > 5;");
            myPig.registerQuery("d = filter b by uid > 10;");
            myPig.registerQuery("store c into '" + TMP_DIR + "/Pig-TestMultiQueryLocal1';");
            myPig.registerQuery("store d into '" + TMP_DIR + "/Pig-TestMultiQueryLocal2';");
            myPig.registerQuery("e = cogroup c by uid, d by uid;");
            myPig.registerQuery("store e into '" + TMP_DIR + "/Pig-TestMultiQueryLocal3';");

            LogicalPlan lp = checkLogicalPlan(2, 3, 14);

            // XXX the total number of ops is one less in the local case
            PhysicalPlan pp = checkPhysicalPlan(lp, 2, 3, 19);

            Assert.assertTrue(executePlan(pp));

        } catch (Exception e) {
            e.printStackTrace();
            Assert.fail();
        } finally {
            deleteOutputFiles();
        }
    }

    @Test
    public void testMultiQueryWithTwoLoads2() {

        System.out.println("===== test multi-query with two loads (2) =====");

        try {
            myPig.setBatchOn();

            myPig.registerQuery("a = load 'test/org/apache/pig/test/data/passwd' " +
                                "using PigStorage(':') as (uname:chararray, passwd:chararray, uid:int,gid:int);");
            myPig.registerQuery("b = load 'test/org/apache/pig/test/data/passwd2' " +
                                "using PigStorage(':') as (uname:chararray, passwd:chararray, uid:int,gid:int);");
            myPig.registerQuery("c = filter a by uid > 5;");
            myPig.registerQuery("d = filter b by uid > 10;");
            myPig.registerQuery("store c into '" + TMP_DIR + "/Pig-TestMultiQueryLocal1';");
            myPig.registerQuery("store d into '" + TMP_DIR + "/Pig-TestMultiQueryLocal2';");
            myPig.registerQuery("e = cogroup c by uid, d by uid;");
            myPig.registerQuery("store e into '" + TMP_DIR + "/Pig-TestMultiQueryLocal3';");

            myPig.executeBatch();
            myPig.discardBatch();

        } catch (Exception e) {
            e.printStackTrace();
            Assert.fail();
        } finally {
            deleteOutputFiles();
        }
    }

    @Test
    public void testMultiQueryWithNoStore() {

        System.out.println("===== test multi-query with no store =====");

        try {
            myPig.setBatchOn();

            myPig.registerQuery("a = load 'test/org/apache/pig/test/data/passwd' " +
                                "using PigStorage(':') as (uname:chararray, passwd:chararray, uid:int,gid:int);");
            myPig.registerQuery("b = filter a by uid > 5;");
            myPig.registerQuery("group b by gid;");

            LogicalPlan lp = checkLogicalPlan(0, 0, 0);

            // XXX Physical plan has one less node in the local case
            PhysicalPlan pp = checkPhysicalPlan(lp, 0, 0, 0);

        } catch (Exception e) {
            e.printStackTrace();
            Assert.fail();
        }
    }

    @Test
    public void testMultiQueryWithNoStore2() {

        System.out.println("===== test multi-query with no store (2) =====");

        try {
            myPig.setBatchOn();

            myPig.registerQuery("a = load 'test/org/apache/pig/test/data/passwd' " +
                                "using PigStorage(':') as (uname:chararray, passwd:chararray, uid:int,gid:int);");
            myPig.registerQuery("b = filter a by uid > 5;");
            myPig.registerQuery("group b by gid;");

            myPig.executeBatch();
            myPig.discardBatch();

        } catch (Exception e) {
            e.printStackTrace();
            Assert.fail();
        }
    }

    public static class PigStorageWithConfig extends PigStorage {

        private static final String key = "test.key";
        private String suffix;

        public PigStorageWithConfig(String s) {
            this.suffix = s;
        }

        @Override
        public void setStoreLocation(String location, Job job) throws IOException {
            super.setStoreLocation(location, job);
            Assert.assertNull(job.getConfiguration().get(key));
        }

        @Override
        public OutputFormat getOutputFormat() {
            return new PigTextOutputFormatWithConfig();
        }

        @Override
        public void putNext(Tuple f) throws IOException {
            try {
                Tuple t = TupleFactory.getInstance().newTuple();
                for (Object obj : f.getAll()) {
                    t.append(obj);
                }
                t.append(suffix);
                writer.write(null, t);
            } catch (InterruptedException e) {
                throw new IOException(e);
            }
        }
    }

    private static class PigTextOutputFormatWithConfig extends PigTextOutputFormat {

        public PigTextOutputFormatWithConfig() {
            super((byte) '\t');
        }

        @Override
        public synchronized OutputCommitter getOutputCommitter(TaskAttemptContext context)
                throws IOException {
            context.getConfiguration().set(PigStorageWithConfig.key, "mapred.work.output.dir");
            return super.getOutputCommitter(context);
        }
    }

    // See PIG-2912
    @Test
    public void testMultiStoreWithConfig() {

        System.out.println("===== test multi-query with competing config =====");

        try {
            myPig.setBatchOn();

            myPig.registerQuery("a = load 'test/org/apache/pig/test/data/passwd' " +
                                "using PigStorage(':') as (uname:chararray, passwd:chararray, uid:int,gid:int);");
            myPig.registerQuery("b = filter a by uid < 5;");
            myPig.registerQuery("c = filter a by uid > 5;");
            myPig.registerQuery("store b into '" + TMP_DIR + "/Pig-TestMultiQueryLocal1' using " + PigStorageWithConfig.class.getName() + "('a');");
            myPig.registerQuery("store c into '" + TMP_DIR + "/Pig-TestMultiQueryLocal2' using " + PigStorageWithConfig.class.getName() + "('b');");

            myPig.executeBatch();
            myPig.discardBatch();
            BufferedReader reader = new BufferedReader(new FileReader(TMP_DIR + "/Pig-TestMultiQueryLocal1/part-m-00000"));
            String line;
            while ((line = reader.readLine())!=null) {
                Assert.assertTrue(line.endsWith("a"));
            }
            reader = new BufferedReader(new FileReader(TMP_DIR + "/Pig-TestMultiQueryLocal2/part-m-00000"));
            while ((line = reader.readLine())!=null) {
                Assert.assertTrue(line.endsWith("b"));
            }

        } catch (Exception e) {
            e.printStackTrace();
            Assert.fail();
        }
    }

    @Test
    public void testMultiQueryWithExplain() {

        System.out.println("===== test multi-query with explain =====");

        try {
            String script = "a = load 'test/org/apache/pig/test/data/passwd' "
                          + "using PigStorage(':') as (uname:chararray, passwd:chararray, uid:int,gid:int);"
                          + "b = filter a by uid > 5;"
                          + "explain b;"
                          + "store b into '" + TMP_DIR + "/Pig-TestMultiQueryLocal1';\n";

<<<<<<< HEAD
            GruntParser parser = new GruntParser(new StringReader(script));
=======
            GruntParser parser = new GruntParser(new StringReader(script), myPig);
>>>>>>> 98fb4d9d
            parser.setInteractive(false);
            parser.parseStopOnError();

        } catch (Exception e) {
            e.printStackTrace();
            Assert.fail();
        } finally {
            deleteOutputFiles();
        }
    }

    @Test
    public void testMultiQueryWithDump() {

        System.out.println("===== test multi-query with dump =====");

        try {
            String script = "a = load 'test/org/apache/pig/test/data/passwd' "
                          + "using PigStorage(':') as (uname:chararray, passwd:chararray, uid:int,gid:int);"
                          + "b = filter a by uid > 5;"
                          + "dump b;"
                          + "store b into '" + TMP_DIR + "/Pig-TestMultiQueryLocal1';\n";

<<<<<<< HEAD
            GruntParser parser = new GruntParser(new StringReader(script));
=======
            GruntParser parser = new GruntParser(new StringReader(script), myPig);
>>>>>>> 98fb4d9d
            parser.setInteractive(false);
            parser.parseStopOnError();

        } catch (Exception e) {
            e.printStackTrace();
            Assert.fail();
        } finally {
            deleteOutputFiles();
        }
    }

    @Test
    public void testMultiQueryWithDescribe() {

        System.out.println("===== test multi-query with describe =====");

        try {
            String script = "a = load 'test/org/apache/pig/test/data/passwd' "
                          + "using PigStorage(':') as (uname:chararray, passwd:chararray, uid:int,gid:int);"
                          + "b = filter a by uid > 5;"
                          + "describe b;"
                          + "store b into '" + TMP_DIR + "/Pig-TestMultiQueryLocal1';\n";

<<<<<<< HEAD
            GruntParser parser = new GruntParser(new StringReader(script));
=======
            GruntParser parser = new GruntParser(new StringReader(script), myPig);
>>>>>>> 98fb4d9d
            parser.setInteractive(false);
            parser.parseStopOnError();

        } catch (Exception e) {
            e.printStackTrace();
            Assert.fail();
        } finally {
            deleteOutputFiles();
        }
    }

    @Test
    public void testMultiQueryWithIllustrate() {

        System.out.println("===== test multi-query with illustrate =====");

        try {
            String script = "a = load 'test/org/apache/pig/test/data/passwd' "
                          + "using PigStorage(':') as (uname:chararray, passwd:chararray, uid:int,gid:int);"
                          + "b = filter a by uid > 5;"
                          + "illustrate b;"
                          + "store b into '" + TMP_DIR + "/Pig-TestMultiQueryLocal1';\n";

<<<<<<< HEAD
            GruntParser parser = new GruntParser(new StringReader(script));
=======
            GruntParser parser = new GruntParser(new StringReader(script), myPig);
>>>>>>> 98fb4d9d
            parser.setInteractive(false);
            myPig.getPigContext().getProperties().setProperty("pig.usenewlogicalplan", "true");
            parser.parseStopOnError();

        } catch (Exception e) {
            e.printStackTrace();
            Assert.fail();
        } finally {
            deleteOutputFiles();
            myPig.getPigContext().getProperties().setProperty("pig.usenewlogicalplan", "false");
        }
    }

    @Test
    public void testStoreOrder() {
        System.out.println("===== multi-query store order =====");

        try {
            myPig.setBatchOn();
            myPig.registerQuery("a = load 'test/org/apache/pig/test/data/passwd';");
            myPig.registerQuery("store a into '" + TMP_DIR + "/Pig-TestMultiQueryLocal1' using BinStorage();");
            myPig.registerQuery("a = load '" + TMP_DIR + "/Pig-TestMultiQueryLocal1';");
            myPig.registerQuery("store a into '" + TMP_DIR + "/Pig-TestMultiQueryLocal2';");
            myPig.registerQuery("a = load '" + TMP_DIR + "/Pig-TestMultiQueryLocal1';");
            myPig.registerQuery("store a into '" + TMP_DIR + "/Pig-TestMultiQueryLocal3';");
            myPig.registerQuery("a = load '" + TMP_DIR + "/Pig-TestMultiQueryLocal2' using BinStorage();");
            myPig.registerQuery("store a into '" + TMP_DIR + "/Pig-TestMultiQueryLocal4';");
            myPig.registerQuery("a = load '" + TMP_DIR + "/Pig-TestMultiQueryLocal2';");
            myPig.registerQuery("b = load '" + TMP_DIR + "/Pig-TestMultiQueryLocal1';");
            myPig.registerQuery("c = cogroup a by $0, b by $0;");
            myPig.registerQuery("store c into '" + TMP_DIR + "/Pig-TestMultiQueryLocal5';");

            LogicalPlan lp = checkLogicalPlan(1, 3, 12);
            PhysicalPlan pp = checkPhysicalPlan(lp, 1, 3, 15);

            myPig.executeBatch();
            myPig.discardBatch();

            Assert.assertTrue(new File(TMP_DIR + "/Pig-TestMultiQueryLocal1").exists());
            Assert.assertTrue(new File(TMP_DIR + "/Pig-TestMultiQueryLocal2").exists());
            Assert.assertTrue(new File(TMP_DIR + "/Pig-TestMultiQueryLocal3").exists());
            Assert.assertTrue(new File(TMP_DIR + "/Pig-TestMultiQueryLocal4").exists());
            Assert.assertTrue(new File(TMP_DIR + "/Pig-TestMultiQueryLocal5").exists());


        } catch (Exception e) {
            e.printStackTrace();
            Assert.fail();
        } finally {
            deleteOutputFiles();
        }
    }

    // --------------------------------------------------------------------------
    // Helper methods

    private <T extends OperatorPlan<? extends Operator<?>>>
    void showPlanOperators(T p) {
        System.out.println("Operators:");

        ArrayList<Operator<?>> ops = new ArrayList<Operator<?>>(p.getKeys()
                .values());
        Collections.sort(ops);
        for (Operator<?> op : ops) {
            System.out.println("    op: " + op.name());
        }
        System.out.println();
    }

    private LogicalPlan checkLogicalPlan(int expectedRoots,
            int expectedLeaves, int expectedSize) throws IOException,
            ParseException {

        System.out.println("===== check logical plan =====");

        LogicalPlan lp = null;

        try {
            java.lang.reflect.Method buildLp = myPig.getClass().getDeclaredMethod("buildLp");
            buildLp.setAccessible(true);
            lp = (LogicalPlan) buildLp.invoke( myPig );

            Assert.assertNotNull(lp);

        } catch (Exception e) {
            PigException pe = LogUtils.getPigException(e);
            if (pe != null) {
                throw pe;
            } else {
                e.printStackTrace();
                Assert.fail();
            }
        }

        Assert.assertEquals(expectedRoots, lp.getSources().size());
        Assert.assertEquals(expectedLeaves, lp.getSinks().size());
        Assert.assertEquals(expectedSize, lp.size());

        TestMultiQueryCompiler.showLPOperators(lp);

        return lp;
    }

    private PhysicalPlan checkPhysicalPlan(LogicalPlan lp, int expectedRoots,
            int expectedLeaves, int expectedSize) throws IOException {

        System.out.println("===== check physical plan =====");

        PhysicalPlan pp = ((MRExecutionEngine)myPig.getPigContext().getExecutionEngine()).compile(
                lp, null);

        Assert.assertEquals(expectedRoots, pp.getRoots().size());
        Assert.assertEquals(expectedLeaves, pp.getLeaves().size());
        Assert.assertEquals(expectedSize, pp.size());

        showPlanOperators(pp);

        return pp;
    }

    private boolean executePlan(PhysicalPlan pp) throws IOException {
        boolean failed = true;
        MapReduceLauncher launcher = new MapReduceLauncher();
        PigStats stats = null;
        try {
            stats = launcher.launchPig(pp, "execute", myPig.getPigContext());
        } catch (Exception e) {
            e.printStackTrace(System.out);
            throw new IOException(e);
        }
        Iterator<JobStats> iter = stats.getJobGraph().iterator();
        while (iter.hasNext()) {
            JobStats js = iter.next();
            failed = !js.isSuccessful();
            if (failed) {
                break;
            }
        }
        return !failed;
    }

    private void deleteOutputFiles() {
        String outputFiles[] = { TMP_DIR + "/Pig-TestMultiQueryLocal1",
                                 TMP_DIR + "/Pig-TestMultiQueryLocal2",
                                 TMP_DIR + "/Pig-TestMultiQueryLocal3",
                                 TMP_DIR + "/Pig-TestMultiQueryLocal4",
                                 TMP_DIR + "/Pig-TestMultiQueryLocal5"
                };
        try {
            for( String outputFile : outputFiles ) {
                if( isDirectory(outputFile) ) {
                    deleteDir( new File( outputFile ) );
                } else {
                    FileLocalizer.delete(outputFile, myPig.getPigContext());
                }
            }
        } catch (IOException e) {
            e.printStackTrace();
            Assert.fail();
        }
    }

    private void deleteDir( File file ) {
        if( file.isDirectory() && file.listFiles().length != 0 ) {
            for( File innerFile : file.listFiles() ) {
                deleteDir( innerFile );
            }
        }
        file.delete();
    }

    private boolean isDirectory( String filepath ) {
        File file = new File( filepath );
        return file.isDirectory();
    }

}<|MERGE_RESOLUTION|>--- conflicted
+++ resolved
@@ -443,11 +443,7 @@
                           + "explain b;"
                           + "store b into '" + TMP_DIR + "/Pig-TestMultiQueryLocal1';\n";
 
-<<<<<<< HEAD
-            GruntParser parser = new GruntParser(new StringReader(script));
-=======
             GruntParser parser = new GruntParser(new StringReader(script), myPig);
->>>>>>> 98fb4d9d
             parser.setInteractive(false);
             parser.parseStopOnError();
 
@@ -471,11 +467,7 @@
                           + "dump b;"
                           + "store b into '" + TMP_DIR + "/Pig-TestMultiQueryLocal1';\n";
 
-<<<<<<< HEAD
-            GruntParser parser = new GruntParser(new StringReader(script));
-=======
             GruntParser parser = new GruntParser(new StringReader(script), myPig);
->>>>>>> 98fb4d9d
             parser.setInteractive(false);
             parser.parseStopOnError();
 
@@ -499,11 +491,7 @@
                           + "describe b;"
                           + "store b into '" + TMP_DIR + "/Pig-TestMultiQueryLocal1';\n";
 
-<<<<<<< HEAD
-            GruntParser parser = new GruntParser(new StringReader(script));
-=======
             GruntParser parser = new GruntParser(new StringReader(script), myPig);
->>>>>>> 98fb4d9d
             parser.setInteractive(false);
             parser.parseStopOnError();
 
@@ -527,11 +515,7 @@
                           + "illustrate b;"
                           + "store b into '" + TMP_DIR + "/Pig-TestMultiQueryLocal1';\n";
 
-<<<<<<< HEAD
-            GruntParser parser = new GruntParser(new StringReader(script));
-=======
             GruntParser parser = new GruntParser(new StringReader(script), myPig);
->>>>>>> 98fb4d9d
             parser.setInteractive(false);
             myPig.getPigContext().getProperties().setProperty("pig.usenewlogicalplan", "true");
             parser.parseStopOnError();
